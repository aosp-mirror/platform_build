#
# Copyright (C) 2008 The Android Open Source Project
#
# Licensed under the Apache License, Version 2.0 (the "License");
# you may not use this file except in compliance with the License.
# You may obtain a copy of the License at
#
#      http://www.apache.org/licenses/LICENSE-2.0
#
# Unless required by applicable law or agreed to in writing, software
# distributed under the License is distributed on an "AS IS" BASIS,
# WITHOUT WARRANTIES OR CONDITIONS OF ANY KIND, either express or implied.
# See the License for the specific language governing permissions and
# limitations under the License.
#

##
## Common build system definitions.  Mostly standard
## commands for building various types of targets, which
## are used by others to construct the final targets.
##

# These are variables we use to collect overall lists
# of things being processed.

# Full paths to all of the documentation
ALL_DOCS:=

# The short names of all of the targets in the system.
# For each element of ALL_MODULES, two other variables
# are defined:
#   $(ALL_MODULES.$(target)).BUILT
#   $(ALL_MODULES.$(target)).INSTALLED
# The BUILT variable contains LOCAL_BUILT_MODULE for that
# target, and the INSTALLED variable contains the LOCAL_INSTALLED_MODULE.
# Some targets may have multiple files listed in the BUILT and INSTALLED
# sub-variables.
ALL_MODULES:=

# Full paths to targets that should be added to the "make droid"
# set of installed targets.
ALL_DEFAULT_INSTALLED_MODULES:=

# The list of tags that have been defined by
# LOCAL_MODULE_TAGS.  Each word in this variable maps
# to a corresponding ALL_MODULE_TAGS.<tagname> variable
# that contains all of the INSTALLED_MODULEs with that tag.
ALL_MODULE_TAGS:=

# Similar to ALL_MODULE_TAGS, but contains the short names
# of all targets for a particular tag.  The top-level variable
# won't have the list of tags;  ust ALL_MODULE_TAGS to get
# the list of all known tags.  (This means that this variable
# will always be empty; it's just here as a placeholder for
# its sub-variables.)
ALL_MODULE_NAME_TAGS:=

# Full path to all files that are made by some tool
ALL_GENERATED_SOURCES:=

# Full path to all asm, C, C++, lex and yacc generated C files.
# These all have an order-only dependency on the copied headers
ALL_C_CPP_ETC_OBJECTS:=

# The list of dynamic binaries that haven't been stripped/compressed/etc.
ALL_ORIGINAL_DYNAMIC_BINARIES:=

# These files go into the SDK
ALL_SDK_FILES:=

# Files for dalvik.  This is often build without building the rest of the OS.
INTERNAL_DALVIK_MODULES:=

# All findbugs xml files
ALL_FINDBUGS_FILES:=

# GPL module license files
ALL_GPL_MODULE_LICENSE_FILES:=

# Target and host installed module's dependencies on shared libraries.
# They are list of "<module_name>:<installed_file>:lib1,lib2...".
TARGET_DEPENDENCIES_ON_SHARED_LIBRARIES :=
$(TARGET_2ND_ARCH_VAR_PREFIX)TARGET_DEPENDENCIES_ON_SHARED_LIBRARIES :=
HOST_DEPENDENCIES_ON_SHARED_LIBRARIES :=
$(HOST_2ND_ARCH_VAR_PREFIX)HOST_DEPENDENCIES_ON_SHARED_LIBRARIES :=
HOST_CROSS_DEPENDENCIES_ON_SHARED_LIBRARIES :=
$(HOST_CROSS_2ND_ARCH_VAR_PREFIX)HOST_CROSS_DEPENDENCIES_ON_SHARED_LIBRARIES :=

# Generated class file names for Android resource.
# They are escaped and quoted so can be passed safely to a bash command.
ANDROID_RESOURCE_GENERATED_CLASSES := 'R.class' 'R$$*.class' 'Manifest.class' 'Manifest$$*.class'

# Display names for various build targets
TARGET_DISPLAY := target
AUX_DISPLAY := aux
HOST_DISPLAY := host
HOST_CROSS_DISPLAY := host cross

# All installed initrc files
ALL_INIT_RC_INSTALLED_PAIRS :=

# All installed vintf manifest fragments for a partition at
ALL_VINTF_MANIFEST_FRAGMENTS_LIST:=

# All tests that should be skipped in presubmit check.
ALL_DISABLED_PRESUBMIT_TESTS :=

###########################################################
## Debugging; prints a variable list to stdout
###########################################################

# $(1): variable name list, not variable values
define print-vars
$(foreach var,$(1), \
  $(info $(var):) \
  $(foreach word,$($(var)), \
    $(info $(space)$(space)$(word)) \
   ) \
 )
endef

###########################################################
## Evaluates to true if the string contains the word true,
## and empty otherwise
## $(1): a var to test
###########################################################

define true-or-empty
$(filter true, $(1))
endef

###########################################################
## Rule for touching GCNO files.
###########################################################
define gcno-touch-rule
$(2): $(1)
	touch -c $$@
endef

###########################################################

###########################################################
## Retrieve the directory of the current makefile
## Must be called before including any other makefile!!
###########################################################

# Figure out where we are.
define my-dir
$(strip \
  $(eval LOCAL_MODULE_MAKEFILE := $$(lastword $$(MAKEFILE_LIST))) \
  $(if $(filter $(BUILD_SYSTEM)/% $(OUT_DIR)/%,$(LOCAL_MODULE_MAKEFILE)), \
    $(error my-dir must be called before including any other makefile.) \
   , \
    $(patsubst %/,%,$(dir $(LOCAL_MODULE_MAKEFILE))) \
   ) \
 )
endef


###########################################################
## Retrieve a list of all makefiles immediately below some directory
###########################################################

define all-makefiles-under
$(wildcard $(1)/*/Android.mk)
endef

###########################################################
## Look under a directory for makefiles that don't have parent
## makefiles.
###########################################################

# $(1): directory to search under
# Ignores $(1)/Android.mk
define first-makefiles-under
$(shell build/make/tools/findleaves.py $(FIND_LEAVES_EXCLUDES) \
        --mindepth=2 $(addprefix --dir=,$(1)) Android.mk)
endef

###########################################################
## Retrieve a list of all makefiles immediately below your directory
## Must be called before including any other makefile!!
###########################################################

define all-subdir-makefiles
$(call all-makefiles-under,$(call my-dir))
endef

###########################################################
## Look in the named list of directories for makefiles,
## relative to the current directory.
## Must be called before including any other makefile!!
###########################################################

# $(1): List of directories to look for under this directory
define all-named-subdir-makefiles
$(wildcard $(addsuffix /Android.mk, $(addprefix $(call my-dir)/,$(1))))
endef

###########################################################
## Find all of the directories under the named directories with
## the specified name.
## Meant to be used like:
##    INC_DIRS := $(call all-named-dirs-under,inc,.)
###########################################################

define all-named-dirs-under
$(call find-subdir-files,$(2) -type d -name "$(1)")
endef

###########################################################
## Find all the directories under the current directory that
## haves name that match $(1)
###########################################################

define all-subdir-named-dirs
$(call all-named-dirs-under,$(1),.)
endef

###########################################################
## Find all of the files under the named directories with
## the specified name.
## Meant to be used like:
##    SRC_FILES := $(call all-named-files-under,*.h,src tests)
###########################################################

define all-named-files-under
$(call find-files-in-subdirs,$(LOCAL_PATH),"$(1)",$(2))
endef

###########################################################
## Find all of the files under the current directory with
## the specified name.
###########################################################

define all-subdir-named-files
$(call all-named-files-under,$(1),.)
endef

###########################################################
## Find all of the java files under the named directories.
## Meant to be used like:
##    SRC_FILES := $(call all-java-files-under,src tests)
###########################################################

define all-java-files-under
$(call all-named-files-under,*.java,$(1))
endef

###########################################################
## Find all of the java files from here.  Meant to be used like:
##    SRC_FILES := $(call all-subdir-java-files)
###########################################################

define all-subdir-java-files
$(call all-java-files-under,.)
endef

###########################################################
## Find all of the c files under the named directories.
## Meant to be used like:
##    SRC_FILES := $(call all-c-files-under,src tests)
###########################################################

define all-c-files-under
$(call all-named-files-under,*.c,$(1))
endef

###########################################################
## Find all of the c files from here.  Meant to be used like:
##    SRC_FILES := $(call all-subdir-c-files)
###########################################################

define all-subdir-c-files
$(call all-c-files-under,.)
endef

###########################################################
## Find all of the cpp files under the named directories.
## LOCAL_CPP_EXTENSION is respected if set.
## Meant to be used like:
##    SRC_FILES := $(call all-cpp-files-under,src tests)
###########################################################

define all-cpp-files-under
$(sort $(patsubst ./%,%, \
  $(shell cd $(LOCAL_PATH) ; \
          find -L $(1) -name "*$(or $(LOCAL_CPP_EXTENSION),.cpp)" -and -not -name ".*") \
 ))
endef

###########################################################
## Find all of the cpp files from here.  Meant to be used like:
##    SRC_FILES := $(call all-subdir-cpp-files)
###########################################################

define all-subdir-cpp-files
$(call all-cpp-files-under,.)
endef

###########################################################
## Find all files named "I*.aidl" under the named directories,
## which must be relative to $(LOCAL_PATH).  The returned list
## is relative to $(LOCAL_PATH).
###########################################################

define all-Iaidl-files-under
$(call all-named-files-under,I*.aidl,$(1))
endef

###########################################################
## Find all of the "I*.aidl" files under $(LOCAL_PATH).
###########################################################

define all-subdir-Iaidl-files
$(call all-Iaidl-files-under,.)
endef

###########################################################
## Find all files named "*.vts" under the named directories,
## which must be relative to $(LOCAL_PATH).  The returned list
## is relative to $(LOCAL_PATH).
###########################################################

define all-vts-files-under
$(call all-named-files-under,*.vts,$(1))
endef

###########################################################
## Find all of the "*.vts" files under $(LOCAL_PATH).
###########################################################

define all-subdir-vts-files
$(call all-vts-files-under,.)
endef

###########################################################
## Find all of the logtags files under the named directories.
## Meant to be used like:
##    SRC_FILES := $(call all-logtags-files-under,src)
###########################################################

define all-logtags-files-under
$(call all-named-files-under,*.logtags,$(1))
endef

###########################################################
## Find all of the .proto files under the named directories.
## Meant to be used like:
##    SRC_FILES := $(call all-proto-files-under,src)
###########################################################

define all-proto-files-under
$(call all-named-files-under,*.proto,$(1))
endef

###########################################################
## Find all of the RenderScript files under the named directories.
##  Meant to be used like:
##    SRC_FILES := $(call all-renderscript-files-under,src)
###########################################################

define all-renderscript-files-under
$(call find-subdir-files,$(1) \( -name "*.rs" -or -name "*.fs" \) -and -not -name ".*")
endef

###########################################################
## Find all of the S files under the named directories.
## Meant to be used like:
##    SRC_FILES := $(call all-c-files-under,src tests)
###########################################################

define all-S-files-under
$(call all-named-files-under,*.S,$(1))
endef

###########################################################
## Find all of the html files under the named directories.
## Meant to be used like:
##    SRC_FILES := $(call all-html-files-under,src tests)
###########################################################

define all-html-files-under
$(call all-named-files-under,*.html,$(1))
endef

###########################################################
## Find all of the html files from here.  Meant to be used like:
##    SRC_FILES := $(call all-subdir-html-files)
###########################################################

define all-subdir-html-files
$(call all-html-files-under,.)
endef

###########################################################
## Find all of the files matching pattern
##    SRC_FILES := $(call find-subdir-files, <pattern>)
###########################################################

define find-subdir-files
$(sort $(patsubst ./%,%,$(shell cd $(LOCAL_PATH) ; find -L $(1))))
endef

###########################################################
# find the files in the subdirectory $1 of LOCAL_DIR
# matching pattern $2, filtering out files $3
# e.g.
#     SRC_FILES += $(call find-subdir-subdir-files, \
#                         css, *.cpp, DontWantThis.cpp)
###########################################################

define find-subdir-subdir-files
$(sort $(filter-out $(patsubst %,$(1)/%,$(3)),$(patsubst ./%,%,$(shell cd \
            $(LOCAL_PATH) ; find -L $(1) -maxdepth 1 -name $(2)))))
endef

###########################################################
## Find all of the files matching pattern
##    SRC_FILES := $(call all-subdir-java-files)
###########################################################

define find-subdir-assets
$(sort $(if $(1),$(patsubst ./%,%, \
	$(shell if [ -d $(1) ] ; then cd $(1) ; find -L ./ -not -name '.*' -and -type f ; fi)), \
	$(warning Empty argument supplied to find-subdir-assets in $(LOCAL_PATH)) \
))
endef

###########################################################
## Find various file types in a list of directories relative to $(LOCAL_PATH)
###########################################################

define find-other-java-files
$(call all-java-files-under,$(1))
endef

define find-other-html-files
$(call all-html-files-under,$(1))
endef

###########################################################
# Use utility find to find given files in the given subdirs.
# This function uses $(1), instead of LOCAL_PATH as the base.
# $(1): the base dir, relative to the root of the source tree.
# $(2): the file name pattern to be passed to find as "-name".
# $(3): a list of subdirs of the base dir.
# Returns: a list of paths relative to the base dir.
###########################################################

define find-files-in-subdirs
$(sort $(patsubst ./%,%, \
  $(shell cd $(1) ; \
          find -L $(3) -name $(2) -and -not -name ".*") \
 ))
endef

###########################################################
## Scan through each directory of $(1) looking for files
## that match $(2) using $(wildcard).  Useful for seeing if
## a given directory or one of its parents contains
## a particular file.  Returns the first match found,
## starting furthest from the root.
###########################################################

define find-parent-file
$(strip \
  $(eval _fpf := $(sort $(wildcard $(foreach f, $(2), $(strip $(1))/$(f))))) \
  $(if $(_fpf),$(_fpf), \
       $(if $(filter-out ./ .,$(1)), \
             $(call find-parent-file,$(patsubst %/,%,$(dir $(1))),$(2)) \
        ) \
   ) \
)
endef

###########################################################
## Find test data in a form required by LOCAL_TEST_DATA
## $(1): the base dir, relative to the root of the source tree.
## $(2): the file name pattern to be passed to find as "-name"
## $(3): a list of subdirs of the base dir
###########################################################

define find-test-data-in-subdirs
$(foreach f,$(sort $(patsubst ./%,%, \
  $(shell cd $(1) ; \
          find -L $(3) -type f -and -name $(2) -and -not -name ".*") \
)),$(1):$(f))
endef

###########################################################
## Function we can evaluate to introduce a dynamic dependency
###########################################################

define add-dependency
$(1): $(2)
endef

###########################################################
## Reverse order of a list
###########################################################

define reverse-list
$(if $(1),$(call reverse-list,$(wordlist 2,$(words $(1)),$(1)))) $(firstword $(1))
endef

define def-host-aux-target
$(eval _idf_val_:=$(if $(strip $(LOCAL_IS_HOST_MODULE)),HOST,$(if $(strip $(LOCAL_IS_AUX_MODULE)),AUX,))) \
$(_idf_val_)
endef

###########################################################
## Returns correct _idfPrefix from the list:
##   { HOST, HOST_CROSS, AUX, TARGET }
###########################################################
# the following rules checked in order:
# ($1 is in {AUX, HOST_CROSS} => $1;
# ($1 is empty) => TARGET;
# ($2 is not empty) => HOST_CROSS;
# => HOST;
define find-idf-prefix
$(strip \
    $(eval _idf_pfx_:=$(strip $(filter AUX HOST_CROSS,$(1)))) \
    $(eval _idf_pfx_:=$(if $(strip $(1)),$(if $(_idf_pfx_),$(_idf_pfx_),$(if $(strip $(2)),HOST_CROSS,HOST)),TARGET)) \
    $(_idf_pfx_)
)
endef

###########################################################
## The intermediates directory.  Where object files go for
## a given target.  We could technically get away without
## the "_intermediates" suffix on the directory, but it's
## nice to be able to grep for that string to find out if
## anyone's abusing the system.
###########################################################

# $(1): target class, like "APPS"
# $(2): target name, like "NotePad"
# $(3): { HOST, HOST_CROSS, AUX, <empty (TARGET)>, <other non-empty (HOST)> }
# $(4): if non-empty, force the intermediates to be COMMON
# $(5): if non-empty, force the intermediates to be for the 2nd arch
# $(6): if non-empty, force the intermediates to be for the host cross os
define intermediates-dir-for
$(strip \
    $(eval _idfClass := $(strip $(1))) \
    $(if $(_idfClass),, \
        $(error $(LOCAL_PATH): Class not defined in call to intermediates-dir-for)) \
    $(eval _idfName := $(strip $(2))) \
    $(if $(_idfName),, \
        $(error $(LOCAL_PATH): Name not defined in call to intermediates-dir-for)) \
    $(eval _idfPrefix := $(call find-idf-prefix,$(3),$(6))) \
    $(eval _idf2ndArchPrefix := $(if $(strip $(5)),$(TARGET_2ND_ARCH_VAR_PREFIX))) \
    $(if $(filter $(_idfPrefix)-$(_idfClass),$(COMMON_MODULE_CLASSES))$(4), \
        $(eval _idfIntBase := $($(_idfPrefix)_OUT_COMMON_INTERMEDIATES)) \
      ,$(if $(filter $(_idfClass),$(PER_ARCH_MODULE_CLASSES)),\
          $(eval _idfIntBase := $($(_idf2ndArchPrefix)$(_idfPrefix)_OUT_INTERMEDIATES)) \
       ,$(eval _idfIntBase := $($(_idfPrefix)_OUT_INTERMEDIATES)) \
       ) \
     ) \
    $(_idfIntBase)/$(_idfClass)/$(_idfName)_intermediates \
)
endef

# Uses LOCAL_MODULE_CLASS, LOCAL_MODULE, and LOCAL_IS_HOST_MODULE
# to determine the intermediates directory.
#
# $(1): if non-empty, force the intermediates to be COMMON
# $(2): if non-empty, force the intermediates to be for the 2nd arch
# $(3): if non-empty, force the intermediates to be for the host cross os
define local-intermediates-dir
$(strip \
    $(if $(strip $(LOCAL_MODULE_CLASS)),, \
        $(error $(LOCAL_PATH): LOCAL_MODULE_CLASS not defined before call to local-intermediates-dir)) \
    $(if $(strip $(LOCAL_MODULE)),, \
        $(error $(LOCAL_PATH): LOCAL_MODULE not defined before call to local-intermediates-dir)) \
    $(call intermediates-dir-for,$(LOCAL_MODULE_CLASS),$(LOCAL_MODULE),$(call def-host-aux-target),$(1),$(2),$(3)) \
)
endef

###########################################################
## The generated sources directory.  Placing generated
## source files directly in the intermediates directory
## causes problems for multiarch builds, where there are
## two intermediates directories for a single target. Put
## them in a separate directory, and they will be copied to
## each intermediates directory automatically.
###########################################################

# $(1): target class, like "APPS"
# $(2): target name, like "NotePad"
# $(3): { HOST, HOST_CROSS, AUX, <empty (TARGET)>, <other non-empty (HOST)> }
# $(4): if non-empty, force the generated sources to be COMMON
define generated-sources-dir-for
$(strip \
    $(eval _idfClass := $(strip $(1))) \
    $(if $(_idfClass),, \
        $(error $(LOCAL_PATH): Class not defined in call to generated-sources-dir-for)) \
    $(eval _idfName := $(strip $(2))) \
    $(if $(_idfName),, \
        $(error $(LOCAL_PATH): Name not defined in call to generated-sources-dir-for)) \
    $(eval _idfPrefix := $(call find-idf-prefix,$(3),)) \
    $(if $(filter $(_idfPrefix)-$(_idfClass),$(COMMON_MODULE_CLASSES))$(4), \
        $(eval _idfIntBase := $($(_idfPrefix)_OUT_COMMON_GEN)) \
      , \
        $(eval _idfIntBase := $($(_idfPrefix)_OUT_GEN)) \
     ) \
    $(_idfIntBase)/$(_idfClass)/$(_idfName)_intermediates \
)
endef

# Uses LOCAL_MODULE_CLASS, LOCAL_MODULE, and LOCAL_IS_HOST_MODULE
# to determine the generated sources directory.
#
# $(1): if non-empty, force the intermediates to be COMMON
define local-generated-sources-dir
$(strip \
    $(if $(strip $(LOCAL_MODULE_CLASS)),, \
        $(error $(LOCAL_PATH): LOCAL_MODULE_CLASS not defined before call to local-generated-sources-dir)) \
    $(if $(strip $(LOCAL_MODULE)),, \
        $(error $(LOCAL_PATH): LOCAL_MODULE not defined before call to local-generated-sources-dir)) \
    $(call generated-sources-dir-for,$(LOCAL_MODULE_CLASS),$(LOCAL_MODULE),$(call def-host-aux-target),$(1)) \
)
endef

###########################################################
## Convert a list of short module names (e.g., "framework", "Browser")
## into the list of files that are built for those modules.
## NOTE: this won't return reliable results until after all
## sub-makefiles have been included.
## $(1): target list
###########################################################

define module-built-files
$(foreach module,$(1),$(ALL_MODULES.$(module).BUILT))
endef

###########################################################
## Convert a list of short modules names (e.g., "framework", "Browser")
## into the list of files that are installed for those modules.
## NOTE: this won't return reliable results until after all
## sub-makefiles have been included.
## $(1): target list
###########################################################

define module-installed-files
$(foreach module,$(1),$(ALL_MODULES.$(module).INSTALLED))
endef

###########################################################
## Convert a list of short modules names (e.g., "framework", "Browser")
## into the list of files that should be used when linking
## against that module as a public API.
## TODO: Allow this for more than JAVA_LIBRARIES modules
## NOTE: this won't return reliable results until after all
## sub-makefiles have been included.
## $(1): target list
###########################################################

define module-stubs-files
$(foreach module,$(1),$(if $(filter $(module),$(JAVA_SDK_LIBRARIES)),\
$(call java-lib-files,$(module).stubs),$(ALL_MODULES.$(module).STUBS)))
endef

###########################################################
## Evaluates to the timestamp file for a doc module, which
## is the dependency that should be used.
## $(1): doc module
###########################################################

define doc-timestamp-for
$(OUT_DOCS)/$(strip $(1))-timestamp
endef


###########################################################
## Convert "core ext framework" to "out/.../javalib.jar ..."
## $(1): library list
## $(2): Non-empty if IS_HOST_MODULE
###########################################################

# Get the jar files (you can pass to "javac -classpath") of static or shared
# Java libraries that you want to link against.
# $(1): library name list
# $(2): Non-empty if IS_HOST_MODULE
define java-lib-files
$(foreach lib,$(1),$(call intermediates-dir-for,JAVA_LIBRARIES,$(lib),$(2),COMMON)/classes.jar)
endef

# Get the header jar files (you can pass to "javac -classpath") of static or shared
# Java libraries that you want to link against.
# $(1): library name list
# $(2): Non-empty if IS_HOST_MODULE
ifneq ($(TURBINE_ENABLED),false)
define java-lib-header-files
$(foreach lib,$(1),$(call intermediates-dir-for,JAVA_LIBRARIES,$(lib),$(2),COMMON)/classes-header.jar)
endef
else
define java-lib-header-files
$(call java-lib-files,$(1),$(2))
endef
endif

# Get the dependency files (you can put on the right side of "|" of a build rule)
# of the Java libraries.
# $(1): library name list
# $(2): Non-empty if IS_HOST_MODULE
# Historically for target Java libraries we used a different file (javalib.jar)
# as the dependency.
# Now we can use classes.jar as dependency, so java-lib-deps is the same
# as java-lib-files.
define java-lib-deps
$(call java-lib-files,$(1),$(2))
endef

# Get the jar files (you can pass to "javac -classpath") of static or shared
# APK libraries that you want to link against.
# $(1): library name list
define app-lib-files
$(foreach lib,$(1),$(call intermediates-dir-for,APPS,$(lib),,COMMON)/classes.jar)
endef

# Get the header jar files (you can pass to "javac -classpath") of static or shared
# APK libraries that you want to link against.
# $(1): library name list
ifneq ($(TURBINE_ENABLED),false)
define app-lib-header-files
$(foreach lib,$(1),$(call intermediates-dir-for,APPS,$(lib),,COMMON)/classes-header.jar)
endef
else
define app-lib-header-files
$(call app-lib-files,$(1))
endef
endif

# Get the exported-sdk-libs files which collectively give you the list of exported java sdk
# lib names that are (transitively) exported from the given set of java libs
# $(1): library name list
define exported-sdk-libs-files
$(foreach lib,$(1),$(call intermediates-dir-for,JAVA_LIBRARIES,$(lib),,COMMON)/exported-sdk-libs)
endef

###########################################################
## Returns true if $(1) and $(2) are equal.  Returns
## the empty string if they are not equal.
###########################################################
define streq
$(strip $(if $(strip $(1)),\
  $(if $(strip $(2)),\
    $(if $(filter-out __,_$(subst $(strip $(1)),,$(strip $(2)))$(subst $(strip $(2)),,$(strip $(1)))_),,true), \
    ),\
  $(if $(strip $(2)),\
    ,\
    true)\
 ))
endef

###########################################################
## Convert "a b c" into "a:b:c"
###########################################################
define normalize-path-list
$(subst $(space),:,$(strip $(1)))
endef

###########################################################
## Convert "a b c" into "a,b,c"
###########################################################
define normalize-comma-list
$(subst $(space),$(comma),$(strip $(1)))
endef

###########################################################
## Read the word out of a colon-separated list of words.
## This has the same behavior as the built-in function
## $(word n,str).
##
## The individual words may not contain spaces.
##
## $(1): 1 based index
## $(2): value of the form a:b:c...
###########################################################

define word-colon
$(word $(1),$(subst :,$(space),$(2)))
endef

###########################################################
## Convert "a=b c= d e = f" into "a=b c=d e=f"
##
## $(1): list to collapse
## $(2): if set, separator word; usually "=", ":", or ":="
##       Defaults to "=" if not set.
###########################################################

define collapse-pairs
$(eval _cpSEP := $(strip $(if $(2),$(2),=)))\
$(strip $(subst $(space)$(_cpSEP)$(space),$(_cpSEP),$(strip \
    $(subst $(_cpSEP), $(_cpSEP) ,$(1)))$(space)))
endef

###########################################################
## Given a list of pairs, if multiple pairs have the same
## first components, keep only the first pair.
##
## $(1): list of pairs
## $(2): the separator word, such as ":", "=", etc.
define uniq-pairs-by-first-component
$(eval _upbfc_fc_set :=)\
$(strip $(foreach w,$(1), $(eval _first := $(word 1,$(subst $(2),$(space),$(w))))\
    $(if $(filter $(_upbfc_fc_set),$(_first)),,$(w)\
        $(eval _upbfc_fc_set += $(_first)))))\
$(eval _upbfc_fc_set :=)\
$(eval _first:=)
endef

###########################################################
## MODULE_TAG set operations
###########################################################

# Given a list of tags, return the targets that specify
# any of those tags.
# $(1): tag list
define modules-for-tag-list
$(sort $(foreach tag,$(1),$(foreach m,$(ALL_MODULE_NAME_TAGS.$(tag)),$(ALL_MODULES.$(m).INSTALLED))))
endef

# Same as modules-for-tag-list, but operates on
# ALL_MODULE_NAME_TAGS.
# $(1): tag list
define module-names-for-tag-list
$(sort $(foreach tag,$(1),$(ALL_MODULE_NAME_TAGS.$(tag))))
endef

# Given an accept and reject list, find the matching
# set of targets.  If a target has multiple tags and
# any of them are rejected, the target is rejected.
# Reject overrides accept.
# $(1): list of tags to accept
# $(2): list of tags to reject
#TODO(dbort): do $(if $(strip $(1)),$(1),$(ALL_MODULE_TAGS))
#TODO(jbq): as of 20100106 nobody uses the second parameter
define get-tagged-modules
$(filter-out \
	$(call modules-for-tag-list,$(2)), \
	    $(call modules-for-tag-list,$(1)))
endef

###########################################################
## Append a leaf to a base path.  Properly deals with
## base paths ending in /.
##
## $(1): base path
## $(2): leaf path
###########################################################

define append-path
$(subst //,/,$(1)/$(2))
endef


###########################################################
## Color-coded warnings and errors
## Use echo-(warning|error) in a build rule
## Use pretty-(warning|error) instead of $(warning)/$(error)
###########################################################
ESC_BOLD := \033[1m
ESC_WARNING := \033[35m
ESC_ERROR := \033[31m
ESC_RESET := \033[0m

# $(1): path (and optionally line) information
# $(2): message to print
define echo-warning
echo -e "$(ESC_BOLD)$(1): $(ESC_WARNING)warning:$(ESC_RESET)$(ESC_BOLD)" $(2) "$(ESC_RESET)" >&2
endef

# $(1): path (and optionally line) information
# $(2): message to print
define echo-error
echo -e "$(ESC_BOLD)$(1): $(ESC_ERROR)error:$(ESC_RESET)$(ESC_BOLD)" $(2) "$(ESC_RESET)" >&2
endef

# $(1): message to print
define pretty-warning
$(shell $(call echo-warning,$(LOCAL_MODULE_MAKEFILE),$(LOCAL_MODULE): $(1)))
endef

# $(1): message to print
define pretty-error
$(shell $(call echo-error,$(LOCAL_MODULE_MAKEFILE),$(LOCAL_MODULE): $(1)))
$(error done)
endef

###########################################################
## Output the command lines, or not
###########################################################

ifeq ($(strip $(SHOW_COMMANDS)),)
define pretty
@echo $1
endef
else
define pretty
endef
endif

###########################################################
## Commands for including the dependency files the compiler generates
###########################################################
# $(1): the .P file
# $(2): the main build target
define include-depfile
$(eval $(2) : .KATI_DEPFILE := $1)
endef

# $(1): object files
define include-depfiles-for-objs
$(foreach obj, $(1), $(call include-depfile, $(obj:%.o=%.d), $(obj)))
endef

###########################################################
## Track source files compiled to objects
###########################################################
# $(1): list of sources
# $(2): list of matching objects
define track-src-file-obj
$(eval $(call _track-src-file-obj,$(1)))
endef
define _track-src-file-obj
i := w
$(foreach s,$(1),
my_tracked_src_files += $(s)
my_src_file_obj_$(s) := $$(word $$(words $$(i)),$$(2))
i += w)
endef

# $(1): list of sources
# $(2): list of matching generated sources
define track-src-file-gen
$(eval $(call _track-src-file-gen,$(2)))
endef
define _track-src-file-gen
i := w
$(foreach s,$(1),
my_tracked_gen_files += $(s)
my_src_file_gen_$(s) := $$(word $$(words $$(i)),$$(1))
i += w)
endef

# $(1): list of generated sources
# $(2): list of matching objects
define track-gen-file-obj
$(call track-src-file-obj,$(foreach f,$(1),\
  $(or $(my_src_file_gen_$(f)),$(f))),$(2))
endef

###########################################################
## Commands for running lex
###########################################################

define transform-l-to-c-or-cpp
@echo "Lex: $(PRIVATE_MODULE) <= $<"
@mkdir -p $(dir $@)
$(hide) $(LEX) -o$@ $<
endef

###########################################################
## Commands for running yacc
##
###########################################################

define transform-y-to-c-or-cpp
@echo "Yacc: $(PRIVATE_MODULE) <= $<"
@mkdir -p $(dir $@)
$(YACC) $(PRIVATE_YACCFLAGS) \
  --defines=$(basename $@).h \
  -o $@ $<
endef

###########################################################
## Commands to compile RenderScript to Java
###########################################################

## Merge multiple .d files generated by llvm-rs-cc. This is necessary
## because ninja can handle only a single depfile per build target.
## .d files generated by llvm-rs-cc define .stamp, .bc, and optionally
## .java as build targets. However, there's no way to let ninja know
## dependencies to .bc files and .java files, so we give up build
## targets for them. As we write the .stamp file as the target by
## ourselves, the awk script removes the first lines before the colon
## and append a backslash to the last line to concatenate contents of
## multiple files.
# $(1): .d files to be merged
# $(2): merged .d file
define _merge-renderscript-d
$(hide) echo '$@: $(backslash)' > $2
$(foreach d,$1, \
  $(hide) awk 'start { sub(/( \\)?$$/, " \\"); print } /:/ { start=1 }' < $d >> $2$(newline))
$(hide) echo >> $2
endef

# b/37755219
RS_CC_ASAN_OPTIONS := ASAN_OPTIONS=detect_leaks=0:detect_container_overflow=0

define transform-renderscripts-to-java-and-bc
@echo "RenderScript: $(PRIVATE_MODULE) <= $(PRIVATE_RS_SOURCE_FILES)"
$(hide) rm -rf $(PRIVATE_RS_OUTPUT_DIR)
$(hide) mkdir -p $(PRIVATE_RS_OUTPUT_DIR)/res/raw
$(hide) mkdir -p $(PRIVATE_RS_OUTPUT_DIR)/src
$(hide) $(RS_CC_ASAN_OPTIONS) $(PRIVATE_RS_CC) \
  -o $(PRIVATE_RS_OUTPUT_DIR)/res/raw \
  -p $(PRIVATE_RS_OUTPUT_DIR)/src \
  -d $(PRIVATE_RS_OUTPUT_DIR) \
  -a $@ -MD \
  $(addprefix -target-api , $(PRIVATE_RS_TARGET_API)) \
  $(PRIVATE_RS_FLAGS) \
  $(foreach inc,$(PRIVATE_RS_INCLUDES),$(addprefix -I , $(inc))) \
  $(PRIVATE_RS_SOURCE_FILES)
$(SOONG_ZIP) -o $@ -C $(PRIVATE_RS_OUTPUT_DIR)/src -D $(PRIVATE_RS_OUTPUT_DIR)/src
$(SOONG_ZIP) -o $(PRIVATE_RS_OUTPUT_RES_ZIP) -C $(PRIVATE_RS_OUTPUT_DIR)/res -D $(PRIVATE_RS_OUTPUT_DIR)/res
$(call _merge-renderscript-d,$(PRIVATE_DEP_FILES),$@.d)
endef

define transform-bc-to-so
@echo "Renderscript compatibility: $(notdir $@) <= $(notdir $<)"
$(hide) mkdir -p $(dir $@)
$(hide) $(BCC_COMPAT) -O3 -o $(dir $@)/$(notdir $(<:.bc=.o)) -fPIC -shared \
	-rt-path $(RS_PREBUILT_CLCORE) -mtriple $(RS_COMPAT_TRIPLE) $<
$(hide) $(PRIVATE_CXX) -shared -Wl,-soname,$(notdir $@) -nostdlib \
	-Wl,-rpath,\$$ORIGIN/../lib \
	$(dir $@)/$(notdir $(<:.bc=.o)) \
	$(RS_PREBUILT_COMPILER_RT) \
	-o $@ $(CLANG_TARGET_GLOBAL_LDFLAGS) -Wl,--hash-style=sysv \
	-L $(SOONG_OUT_DIR)/ndk/platforms/android-$(PRIVATE_SDK_VERSION)/arch-$(TARGET_ARCH)/usr/lib64 \
	-L $(SOONG_OUT_DIR)/ndk/platforms/android-$(PRIVATE_SDK_VERSION)/arch-$(TARGET_ARCH)/usr/lib \
	$(call intermediates-dir-for,SHARED_LIBRARIES,libRSSupport)/libRSSupport.so \
	-lm -lc
endef

###########################################################
## Commands to compile RenderScript to C++
###########################################################

define transform-renderscripts-to-cpp-and-bc
@echo "RenderScript: $(PRIVATE_MODULE) <= $(PRIVATE_RS_SOURCE_FILES)"
$(hide) rm -rf $(PRIVATE_RS_OUTPUT_DIR)
$(hide) mkdir -p $(PRIVATE_RS_OUTPUT_DIR)/
$(hide) $(RS_CC_ASAN_OPTIONS) $(PRIVATE_RS_CC) \
  -o $(PRIVATE_RS_OUTPUT_DIR)/ \
  -d $(PRIVATE_RS_OUTPUT_DIR) \
  -a $@ -MD \
  -reflect-c++ \
  $(addprefix -target-api , $(PRIVATE_RS_TARGET_API)) \
  $(PRIVATE_RS_FLAGS) \
  $(addprefix -I , $(PRIVATE_RS_INCLUDES)) \
  $(PRIVATE_RS_SOURCE_FILES)
$(call _merge-renderscript-d,$(PRIVATE_DEP_FILES),$@.d)
$(hide) mkdir -p $(dir $@)
$(hide) touch $@
endef


###########################################################
## Commands for running aidl
###########################################################

define transform-aidl-to-java
@mkdir -p $(dir $@)
@echo "Aidl: $(PRIVATE_MODULE) <= $<"
$(hide) $(AIDL) -d$(patsubst %.java,%.P,$@) $(PRIVATE_AIDL_FLAGS) $< $@
endef
#$(AIDL) $(PRIVATE_AIDL_FLAGS) $< - | indent -nut -br -npcs -l1000 > $@

define transform-aidl-to-cpp
@mkdir -p $(dir $@)
@mkdir -p $(PRIVATE_HEADER_OUTPUT_DIR)
@echo "Generating C++ from AIDL: $(PRIVATE_MODULE) <= $<"
$(hide) $(AIDL_CPP) -d$(basename $@).aidl.d --ninja $(PRIVATE_AIDL_FLAGS) \
    $< $(PRIVATE_HEADER_OUTPUT_DIR) $@
endef

## Given a .aidl file path, generate the rule to compile it a .java file
# $(1): a .aidl source file
# $(2): a directory to place the generated .java files in
# $(3): name of a variable to add the path to the generated source file to
#
# You must call this with $(eval).
define define-aidl-java-rule
define-aidl-java-rule-src := $(patsubst %.aidl,%.java,$(subst ../,dotdot/,$(addprefix $(2)/,$(1))))
$$(define-aidl-java-rule-src) : $(LOCAL_PATH)/$(1) $(AIDL)
	$$(transform-aidl-to-java)
$(3) += $$(define-aidl-java-rule-src)
endef

## Given a .aidl file path generate the rule to compile it a .cpp file.
# $(1): a .aidl source file
# $(2): a directory to place the generated .cpp files in
# $(3): name of a variable to add the path to the generated source file to
#
# You must call this with $(eval).
define define-aidl-cpp-rule
define-aidl-cpp-rule-src := $(patsubst %.aidl,%$(LOCAL_CPP_EXTENSION),$(subst ../,dotdot/,$(addprefix $(2)/,$(1))))
$$(define-aidl-cpp-rule-src) : $(LOCAL_PATH)/$(1) $(AIDL_CPP)
	$$(transform-aidl-to-cpp)
$(3) += $$(define-aidl-cpp-rule-src)
endef

###########################################################
## Commands for running vts
###########################################################

define transform-vts-to-cpp
@mkdir -p $(dir $@)
@mkdir -p $(PRIVATE_HEADER_OUTPUT_DIR)
@echo "Generating C++ from VTS: $(PRIVATE_MODULE) <= $<"
$(hide) $(VTSC) -d$(basename $@).vts.P $(PRIVATE_VTS_FLAGS) \
    $< $(PRIVATE_HEADER_OUTPUT_DIR) $@
endef

## Given a .vts file path generate the rule to compile it a .cpp file.
# $(1): a .vts source file
# $(2): a directory to place the generated .cpp files in
# $(3): name of a variable to add the path to the generated source file to
#
# You must call this with $(eval).
define define-vts-cpp-rule
define-vts-cpp-rule-src := $(patsubst %.vts,%$(LOCAL_CPP_EXTENSION),$(subst ../,dotdot/,$(addprefix $(2)/,$(1))))
$$(define-vts-cpp-rule-src) : $(LOCAL_PATH)/$(1) $(VTSC)
	$$(transform-vts-to-cpp)
$(3) += $$(define-vts-cpp-rule-src)
endef

###########################################################
## Commands for running java-event-log-tags.py
###########################################################

define transform-logtags-to-java
@mkdir -p $(dir $@)
@echo "logtags: $@ <= $<"
$(hide) $(JAVATAGS) -o $@ $< $(PRIVATE_MERGED_TAG)
endef


###########################################################
## Commands for running protoc to compile .proto into .java
###########################################################

define transform-proto-to-java
@mkdir -p $(dir $@)
@echo "Protoc: $@ <= $(PRIVATE_PROTO_SRC_FILES)"
@rm -rf $(PRIVATE_PROTO_JAVA_OUTPUT_DIR)
@mkdir -p $(PRIVATE_PROTO_JAVA_OUTPUT_DIR)
$(hide) for f in $(PRIVATE_PROTO_SRC_FILES); do \
        $(PROTOC) \
        $(addprefix --proto_path=, $(PRIVATE_PROTO_INCLUDES)) \
        $(PRIVATE_PROTO_JAVA_OUTPUT_OPTION)="$(PRIVATE_PROTO_JAVA_OUTPUT_PARAMS):$(PRIVATE_PROTO_JAVA_OUTPUT_DIR)" \
        $(PRIVATE_PROTOC_FLAGS) \
        $$f || exit 33; \
        done
$(hide) touch $@
endef

######################################################################
## Commands for running protoc to compile .proto into .pb.cc (or.pb.c) and .pb.h
######################################################################

define transform-proto-to-cc
@echo "Protoc: $@ <= $<"
@mkdir -p $(dir $@)
$(hide) \
	$(PROTOC) \
	$(addprefix --proto_path=, $(PRIVATE_PROTO_INCLUDES)) \
	$(PRIVATE_PROTOC_FLAGS) \
	$<
@# aprotoc outputs only .cc. Rename it to .cpp if necessary.
$(if $(PRIVATE_RENAME_CPP_EXT),\
  $(hide) mv $(basename $@).cc $@)
endef

###########################################################
## Helper to set include paths form transform-*-to-o
###########################################################
define c-includes
$(addprefix -I , $(PRIVATE_C_INCLUDES)) \
$$(cat $(PRIVATE_IMPORT_INCLUDES))\
$(if $(PRIVATE_NO_DEFAULT_COMPILER_FLAGS),,\
    $(addprefix -I ,\
        $(filter-out $(PRIVATE_C_INCLUDES), \
            $(PRIVATE_GLOBAL_C_INCLUDES))) \
    $(addprefix -isystem ,\
        $(filter-out $(PRIVATE_C_INCLUDES), \
            $(PRIVATE_GLOBAL_C_SYSTEM_INCLUDES))))
endef

###########################################################
## Commands for running gcc to compile a C++ file
###########################################################

define transform-cpp-to-o-compiler-args
	$(c-includes) \
	-c \
	$(if $(PRIVATE_NO_DEFAULT_COMPILER_FLAGS),, \
	    $(PRIVATE_TARGET_GLOBAL_CFLAGS) \
	    $(PRIVATE_TARGET_GLOBAL_CPPFLAGS) \
	    $(PRIVATE_ARM_CFLAGS) \
	 ) \
	$(PRIVATE_RTTI_FLAG) \
	$(PRIVATE_CFLAGS) \
	$(PRIVATE_CPPFLAGS) \
	$(PRIVATE_DEBUG_CFLAGS) \
	$(PRIVATE_CFLAGS_NO_OVERRIDE) \
	$(PRIVATE_CPPFLAGS_NO_OVERRIDE)
endef

# PATH_TO_CLANG_TIDY_SHELL is defined in build/soong
define call-clang-tidy
CLANG_TIDY=$(PATH_TO_CLANG_TIDY) \
  $(PATH_TO_CLANG_TIDY_SHELL) \
  $(PRIVATE_TIDY_FLAGS) \
  -checks=$(PRIVATE_TIDY_CHECKS)
endef

define clang-tidy-cpp
$(hide) $(call-clang-tidy) $< -- $(transform-cpp-to-o-compiler-args)
endef

ifneq (,$(filter 1 true,$(WITH_TIDY_ONLY)))
define transform-cpp-to-o
$(if $(PRIVATE_TIDY_CHECKS),
  @echo "$($(PRIVATE_PREFIX)DISPLAY) tidy $(PRIVATE_ARM_MODE) C++: $<"
  $(clang-tidy-cpp))
endef
else
define transform-cpp-to-o
@echo "$($(PRIVATE_PREFIX)DISPLAY) $(PRIVATE_ARM_MODE) C++: $(PRIVATE_MODULE) <= $<"
@mkdir -p $(dir $@)
$(if $(PRIVATE_TIDY_CHECKS),$(clang-tidy-cpp))
$(hide) $(RELATIVE_PWD) $(PRIVATE_CXX) \
  $(transform-cpp-to-o-compiler-args) \
  -MD -MF $(patsubst %.o,%.d,$@) -o $@ $<
endef
endif


###########################################################
## Commands for running gcc to compile a C file
###########################################################

# $(1): extra flags
define transform-c-or-s-to-o-compiler-args
	$(c-includes) \
	-c \
	$(if $(PRIVATE_NO_DEFAULT_COMPILER_FLAGS),, \
	    $(PRIVATE_TARGET_GLOBAL_CFLAGS) \
	    $(PRIVATE_TARGET_GLOBAL_CONLYFLAGS) \
	    $(PRIVATE_ARM_CFLAGS) \
	 ) \
	 $(1)
endef

define transform-c-to-o-compiler-args
$(call transform-c-or-s-to-o-compiler-args, \
  $(PRIVATE_CFLAGS) \
  $(PRIVATE_CONLYFLAGS) \
  $(PRIVATE_DEBUG_CFLAGS) \
  $(PRIVATE_CFLAGS_NO_OVERRIDE))
endef

define clang-tidy-c
$(hide) $(call-clang-tidy) $< -- $(transform-c-to-o-compiler-args)
endef

ifneq (,$(filter 1 true,$(WITH_TIDY_ONLY)))
define transform-c-to-o
$(if $(PRIVATE_TIDY_CHECKS),
  @echo "$($(PRIVATE_PREFIX)DISPLAY) tidy $(PRIVATE_ARM_MODE) C: $<"
  $(clang-tidy-c))
endef
else
define transform-c-to-o
@echo "$($(PRIVATE_PREFIX)DISPLAY) $(PRIVATE_ARM_MODE) C: $(PRIVATE_MODULE) <= $<"
@mkdir -p $(dir $@)
$(if $(PRIVATE_TIDY_CHECKS),$(clang-tidy-c))
$(hide) $(RELATIVE_PWD) $(PRIVATE_CC) \
  $(transform-c-to-o-compiler-args) \
  -MD -MF $(patsubst %.o,%.d,$@) -o $@ $<
endef
endif

define transform-s-to-o
@echo "$($(PRIVATE_PREFIX)DISPLAY) asm: $(PRIVATE_MODULE) <= $<"
@mkdir -p $(dir $@)
$(RELATIVE_PWD) $(PRIVATE_CC) \
  $(call transform-c-or-s-to-o-compiler-args, $(PRIVATE_ASFLAGS)) \
  -MD -MF $(patsubst %.o,%.d,$@) -o $@ $<
endef

# YASM compilation
define transform-asm-to-o
@mkdir -p $(dir $@)
$(hide) $(YASM) \
    $(addprefix -I , $(PRIVATE_C_INCLUDES)) \
    $($(PRIVATE_2ND_ARCH_VAR_PREFIX)TARGET_GLOBAL_YASM_FLAGS) \
    $(PRIVATE_ASFLAGS) \
    -o $@ $<
endef

###########################################################
## Commands for running gcc to compile an Objective-C file
## This should never happen for target builds but this
## will error at build time.
###########################################################

define transform-m-to-o
@echo "$($(PRIVATE_PREFIX)DISPLAY) ObjC: $(PRIVATE_MODULE) <= $<"
$(call transform-c-or-s-to-o, $(PRIVATE_CFLAGS) $(PRIVATE_DEBUG_CFLAGS))
endef

###########################################################
## Commands for running gcc to compile a host C++ file
###########################################################

define transform-host-cpp-to-o-compiler-args
	$(c-includes) \
	-c \
	$(if $(PRIVATE_NO_DEFAULT_COMPILER_FLAGS),, \
	    $(PRIVATE_HOST_GLOBAL_CFLAGS) \
	    $(PRIVATE_HOST_GLOBAL_CPPFLAGS) \
	 ) \
	$(PRIVATE_CFLAGS) \
	$(PRIVATE_CPPFLAGS) \
	$(PRIVATE_DEBUG_CFLAGS) \
	$(PRIVATE_CFLAGS_NO_OVERRIDE) \
	$(PRIVATE_CPPFLAGS_NO_OVERRIDE)
endef

define clang-tidy-host-cpp
$(hide) $(call-clang-tidy) $< -- $(transform-host-cpp-to-o-compiler-args)
endef

ifneq (,$(filter 1 true,$(WITH_TIDY_ONLY)))
define transform-host-cpp-to-o
$(if $(PRIVATE_TIDY_CHECKS),
  @echo "tidy $($(PRIVATE_PREFIX)DISPLAY) C++: $<"
  $(clang-tidy-host-cpp))
endef
else
define transform-host-cpp-to-o
@echo "$($(PRIVATE_PREFIX)DISPLAY) C++: $(PRIVATE_MODULE) <= $<"
@mkdir -p $(dir $@)
$(if $(PRIVATE_TIDY_CHECKS),$(clang-tidy-host-cpp))
$(hide) $(RELATIVE_PWD) $(PRIVATE_CXX) \
  $(transform-host-cpp-to-o-compiler-args) \
  -MD -MF $(patsubst %.o,%.d,$@) -o $@ $<
endef
endif


###########################################################
## Commands for running gcc to compile a host C file
###########################################################

define transform-host-c-or-s-to-o-common-args
	$(c-includes) \
	-c \
	$(if $(PRIVATE_NO_DEFAULT_COMPILER_FLAGS),, \
	    $(PRIVATE_HOST_GLOBAL_CFLAGS) \
	    $(PRIVATE_HOST_GLOBAL_CONLYFLAGS) \
	 )
endef

# $(1): extra flags
define transform-host-c-or-s-to-o
@mkdir -p $(dir $@)
$(hide) $(RELATIVE_PWD) $(PRIVATE_CC) \
  $(transform-host-c-or-s-to-o-common-args) \
  $(1) \
  -MD -MF $(patsubst %.o,%.d,$@) -o $@ $<
endef

define transform-host-c-to-o-compiler-args
  $(transform-host-c-or-s-to-o-common-args) \
  $(PRIVATE_CFLAGS) $(PRIVATE_CONLYFLAGS) \
  $(PRIVATE_DEBUG_CFLAGS) $(PRIVATE_CFLAGS_NO_OVERRIDE)
endef

define clang-tidy-host-c
$(hide) $(call-clang-tidy) $< -- $(transform-host-c-to-o-compiler-args)
endef

ifneq (,$(filter 1 true,$(WITH_TIDY_ONLY)))
define transform-host-c-to-o
$(if $(PRIVATE_TIDY_CHECKS),
  @echo "tidy $($(PRIVATE_PREFIX)DISPLAY) C: $<"
  $(clang-tidy-host-c))
endef
else
define transform-host-c-to-o
@echo "$($(PRIVATE_PREFIX)DISPLAY) C: $(PRIVATE_MODULE) <= $<"
@mkdir -p $(dir $@)
$(if $(PRIVATE_TIDY_CHECKS), $(clang-tidy-host-c))
$(hide) $(RELATIVE_PWD) $(PRIVATE_CC) \
  $(transform-host-c-to-o-compiler-args) \
  -MD -MF $(patsubst %.o,%.d,$@) -o $@ $<
endef
endif

define transform-host-s-to-o
@echo "$($(PRIVATE_PREFIX)DISPLAY) asm: $(PRIVATE_MODULE) <= $<"
$(call transform-host-c-or-s-to-o, $(PRIVATE_ASFLAGS))
endef

###########################################################
## Commands for running gcc to compile a host Objective-C file
###########################################################

define transform-host-m-to-o
@echo "$($(PRIVATE_PREFIX)DISPLAY) ObjC: $(PRIVATE_MODULE) <= $<"
$(call transform-host-c-or-s-to-o, $(PRIVATE_CFLAGS) $(PRIVATE_DEBUG_CFLAGS) $(PRIVATE_CFLAGS_NO_OVERRIDE))
endef

###########################################################
## Commands for running gcc to compile a host Objective-C++ file
###########################################################

define transform-host-mm-to-o
$(transform-host-cpp-to-o)
endef


###########################################################
## Rules to compile a single C/C++ source with ../ in the path
###########################################################
# Replace "../" in object paths with $(DOTDOT_REPLACEMENT).
DOTDOT_REPLACEMENT := dotdot/

## Rule to compile a C++ source file with ../ in the path.
## Must be called with $(eval).
# $(1): the C++ source file in LOCAL_SRC_FILES.
# $(2): the additional dependencies.
# $(3): the variable name to collect the output object file.
define compile-dotdot-cpp-file
o := $(intermediates)/$(patsubst %$(LOCAL_CPP_EXTENSION),%.o,$(subst ../,$(DOTDOT_REPLACEMENT),$(1)))
$$(o) : $(TOPDIR)$(LOCAL_PATH)/$(1) $(2)
	$$(transform-$$(PRIVATE_HOST)cpp-to-o)
$$(call include-depfiles-for-objs, $$(o))
$(3) += $$(o)
endef

## Rule to compile a C source file with ../ in the path.
## Must be called with $(eval).
# $(1): the C source file in LOCAL_SRC_FILES.
# $(2): the additional dependencies.
# $(3): the variable name to collect the output object file.
define compile-dotdot-c-file
o := $(intermediates)/$(patsubst %.c,%.o,$(subst ../,$(DOTDOT_REPLACEMENT),$(1)))
$$(o) : $(TOPDIR)$(LOCAL_PATH)/$(1) $(2)
	$$(transform-$$(PRIVATE_HOST)c-to-o)
$$(call include-depfiles-for-objs, $$(o))
$(3) += $$(o)
endef

## Rule to compile a .S source file with ../ in the path.
## Must be called with $(eval).
# $(1): the .S source file in LOCAL_SRC_FILES.
# $(2): the additional dependencies.
# $(3): the variable name to collect the output object file.
define compile-dotdot-s-file
o := $(intermediates)/$(patsubst %.S,%.o,$(subst ../,$(DOTDOT_REPLACEMENT),$(1)))
$$(o) : $(TOPDIR)$(LOCAL_PATH)/$(1) $(2)
	$$(transform-$$(PRIVATE_HOST)s-to-o)
$$(call include-depfiles-for-objs, $$(o))
$(3) += $$(o)
endef

## Rule to compile a .s source file with ../ in the path.
## Must be called with $(eval).
# $(1): the .s source file in LOCAL_SRC_FILES.
# $(2): the additional dependencies.
# $(3): the variable name to collect the output object file.
define compile-dotdot-s-file-no-deps
o := $(intermediates)/$(patsubst %.s,%.o,$(subst ../,$(DOTDOT_REPLACEMENT),$(1)))
$$(o) : $(TOPDIR)$(LOCAL_PATH)/$(1) $(2)
	$$(transform-$$(PRIVATE_HOST)s-to-o)
$(3) += $$(o)
endef

###########################################################
## Commands for running ar
###########################################################

define _concat-if-arg2-not-empty
$(if $(2),$(hide) $(1) $(2))
endef

# Split long argument list into smaller groups and call the command repeatedly
# Call the command at least once even if there are no arguments, as otherwise
# the output file won't be created.
#
# $(1): the command without arguments
# $(2): the arguments
define split-long-arguments
$(hide) $(1) $(wordlist 1,500,$(2))
$(call _concat-if-arg2-not-empty,$(1),$(wordlist 501,1000,$(2)))
$(call _concat-if-arg2-not-empty,$(1),$(wordlist 1001,1500,$(2)))
$(call _concat-if-arg2-not-empty,$(1),$(wordlist 1501,2000,$(2)))
$(call _concat-if-arg2-not-empty,$(1),$(wordlist 2001,2500,$(2)))
$(call _concat-if-arg2-not-empty,$(1),$(wordlist 2501,3000,$(2)))
$(call _concat-if-arg2-not-empty,$(1),$(wordlist 3001,99999,$(2)))
endef

# $(1): the full path of the source static library.
# $(2): the full path of the destination static library.
define _extract-and-include-single-target-whole-static-lib
$(hide) ldir=$(PRIVATE_INTERMEDIATES_DIR)/WHOLE/$(basename $(notdir $(1)))_objs;\
    rm -rf $$ldir; \
    mkdir -p $$ldir; \
    cp $(1) $$ldir; \
    lib_to_include=$$ldir/$(notdir $(1)); \
    filelist=; \
    subdir=0; \
    for f in `$($(PRIVATE_2ND_ARCH_VAR_PREFIX)TARGET_AR) t $(1)`; do \
        if [ -e $$ldir/$$f ]; then \
            mkdir $$ldir/$$subdir; \
            ext=$$subdir/; \
            subdir=$$((subdir+1)); \
            $($(PRIVATE_2ND_ARCH_VAR_PREFIX)TARGET_AR) m $$lib_to_include $$f; \
        else \
            ext=; \
        fi; \
        $($(PRIVATE_2ND_ARCH_VAR_PREFIX)TARGET_AR) p $$lib_to_include $$f > $$ldir/$$ext$$f; \
        filelist="$$filelist $$ldir/$$ext$$f"; \
    done ; \
    $($(PRIVATE_2ND_ARCH_VAR_PREFIX)TARGET_AR) $($(PRIVATE_2ND_ARCH_VAR_PREFIX)TARGET_GLOBAL_ARFLAGS) \
        $(PRIVATE_ARFLAGS) $(2) $$filelist

endef

# $(1): the full path of the source static library.
# $(2): the full path of the destination static library.
define extract-and-include-whole-static-libs-first
$(if $(strip $(1)),
$(hide) cp $(1) $(2))
endef

# $(1): the full path of the destination static library.
define extract-and-include-target-whole-static-libs
$(call extract-and-include-whole-static-libs-first, $(firstword $(PRIVATE_ALL_WHOLE_STATIC_LIBRARIES)),$(1))
$(foreach lib,$(wordlist 2,999,$(PRIVATE_ALL_WHOLE_STATIC_LIBRARIES)), \
    $(call _extract-and-include-single-target-whole-static-lib, $(lib), $(1)))
endef

# Explicitly delete the archive first so that ar doesn't
# try to add to an existing archive.
define transform-o-to-static-lib
@echo "$($(PRIVATE_PREFIX)DISPLAY) StaticLib: $(PRIVATE_MODULE) ($@)"
@mkdir -p $(dir $@)
@rm -f $@ $@.tmp
$(call extract-and-include-target-whole-static-libs,$@.tmp)
$(call split-long-arguments,$($(PRIVATE_2ND_ARCH_VAR_PREFIX)TARGET_AR) \
    $($(PRIVATE_2ND_ARCH_VAR_PREFIX)TARGET_GLOBAL_ARFLAGS) \
    $(PRIVATE_ARFLAGS) \
    $@.tmp,$(PRIVATE_ALL_OBJECTS))
$(hide) mv -f $@.tmp $@
endef

# $(1): the full path of the source static library.
# $(2): the full path of the destination static library.
define _extract-and-include-single-aux-whole-static-lib
$(hide) ldir=$(PRIVATE_INTERMEDIATES_DIR)/WHOLE/$(basename $(notdir $(1)))_objs;\
    rm -rf $$ldir; \
    mkdir -p $$ldir; \
    cp $(1) $$ldir; \
    lib_to_include=$$ldir/$(notdir $(1)); \
    filelist=; \
    subdir=0; \
    for f in `$(PRIVATE_AR) t $(1)`; do \
        if [ -e $$ldir/$$f ]; then \
            mkdir $$ldir/$$subdir; \
            ext=$$subdir/; \
            subdir=$$((subdir+1)); \
            $(PRIVATE_AR) m $$lib_to_include $$f; \
        else \
            ext=; \
        fi; \
        $(PRIVATE_AR) p $$lib_to_include $$f > $$ldir/$$ext$$f; \
        filelist="$$filelist $$ldir/$$ext$$f"; \
    done ; \
    $(PRIVATE_AR) $(AUX_GLOBAL_ARFLAGS) $(2) $$filelist

endef

define extract-and-include-aux-whole-static-libs
$(call extract-and-include-whole-static-libs-first, $(firstword $(PRIVATE_ALL_WHOLE_STATIC_LIBRARIES)),$(1))
$(foreach lib,$(wordlist 2,999,$(PRIVATE_ALL_WHOLE_STATIC_LIBRARIES)), \
    $(call _extract-and-include-single-aux-whole-static-lib, $(lib), $(1)))
endef

# Explicitly delete the archive first so that ar doesn't
# try to add to an existing archive.
define transform-o-to-aux-static-lib
@echo "$($(PRIVATE_PREFIX)DISPLAY) StaticLib: $(PRIVATE_MODULE) ($@)"
@mkdir -p $(dir $@)
@rm -f $@ $@.tmp
$(call extract-and-include-aux-whole-static-libs,$@.tmp)
$(call split-long-arguments,$(PRIVATE_AR) \
    $(AUX_GLOBAL_ARFLAGS) $@.tmp,$(PRIVATE_ALL_OBJECTS))
$(hide) mv -f $@.tmp $@
endef

define transform-o-to-aux-executable-inner
$(hide) $(PRIVATE_CXX) -pie \
	-Bdynamic \
	-Wl,--gc-sections \
	$(PRIVATE_ALL_OBJECTS) \
	-Wl,--whole-archive \
	$(PRIVATE_ALL_WHOLE_STATIC_LIBRARIES) \
	-Wl,--no-whole-archive \
	$(PRIVATE_ALL_STATIC_LIBRARIES) \
	$(PRIVATE_LDFLAGS) \
	-o $@
endef

define transform-o-to-aux-executable
@echo "$(AUX_DISPLAY) Executable: $(PRIVATE_MODULE) ($@)"
@mkdir -p $(dir $@)
$(transform-o-to-aux-executable-inner)
endef

define transform-o-to-aux-static-executable-inner
$(hide) $(PRIVATE_CXX) \
	-Bstatic \
	-Wl,--gc-sections \
	$(PRIVATE_ALL_OBJECTS) \
	-Wl,--whole-archive \
	$(PRIVATE_ALL_WHOLE_STATIC_LIBRARIES) \
	-Wl,--no-whole-archive \
	$(PRIVATE_ALL_STATIC_LIBRARIES) \
	$(PRIVATE_LDFLAGS) \
	-Wl,-Map=$(@).map \
	-o $@
endef

define transform-o-to-aux-static-executable
@echo "$(AUX_DISPLAY) StaticExecutable: $(PRIVATE_MODULE) ($@)"
@mkdir -p $(dir $@)
$(transform-o-to-aux-static-executable-inner)
endef

###########################################################
## Commands for running host ar
###########################################################

# $(1): the full path of the source static library.
# $(2): the full path of the destination static library.
define _extract-and-include-single-host-whole-static-lib
$(hide) ldir=$(PRIVATE_INTERMEDIATES_DIR)/WHOLE/$(basename $(notdir $(1)))_objs;\
    rm -rf $$ldir; \
    mkdir -p $$ldir; \
    cp $(1) $$ldir; \
    lib_to_include=$$ldir/$(notdir $(1)); \
    filelist=; \
    subdir=0; \
    for f in `$($(PRIVATE_2ND_ARCH_VAR_PREFIX)$(PRIVATE_PREFIX)AR) t $(1) | \grep '\.o$$'`; do \
        if [ -e $$ldir/$$f ]; then \
           mkdir $$ldir/$$subdir; \
           ext=$$subdir/; \
           subdir=$$((subdir+1)); \
           $($(PRIVATE_2ND_ARCH_VAR_PREFIX)$(PRIVATE_PREFIX)AR) m $$lib_to_include $$f; \
        else \
           ext=; \
        fi; \
        $($(PRIVATE_2ND_ARCH_VAR_PREFIX)$(PRIVATE_PREFIX)AR) p $$lib_to_include $$f > $$ldir/$$ext$$f; \
        filelist="$$filelist $$ldir/$$ext$$f"; \
    done ; \
    $($(PRIVATE_2ND_ARCH_VAR_PREFIX)$(PRIVATE_PREFIX)AR) $($(PRIVATE_2ND_ARCH_VAR_PREFIX)$(PRIVATE_PREFIX)GLOBAL_ARFLAGS) \
        $(2) $$filelist

endef

define extract-and-include-host-whole-static-libs
$(call extract-and-include-whole-static-libs-first, $(firstword $(PRIVATE_ALL_WHOLE_STATIC_LIBRARIES)),$(1))
$(foreach lib,$(wordlist 2,999,$(PRIVATE_ALL_WHOLE_STATIC_LIBRARIES)), \
    $(call _extract-and-include-single-host-whole-static-lib, $(lib),$(1)))
endef

ifeq ($(HOST_OS),darwin)
# On Darwin the host ar fails if there is nothing to add to .a at all.
# We work around by adding a dummy.o and then deleting it.
define create-dummy.o-if-no-objs
$(if $(PRIVATE_ALL_OBJECTS),,$(hide) touch $(dir $(1))dummy.o)
endef

define get-dummy.o-if-no-objs
$(if $(PRIVATE_ALL_OBJECTS),,$(dir $(1))dummy.o)
endef

define delete-dummy.o-if-no-objs
$(if $(PRIVATE_ALL_OBJECTS),,$(hide) $($(PRIVATE_2ND_ARCH_VAR_PREFIX)$(PRIVATE_PREFIX)AR) d $(1) $(dir $(1))dummy.o \
  && rm -f $(dir $(1))dummy.o)
endef
else
create-dummy.o-if-no-objs =
get-dummy.o-if-no-objs =
delete-dummy.o-if-no-objs =
endif  # HOST_OS is darwin

# Explicitly delete the archive first so that ar doesn't
# try to add to an existing archive.
define transform-host-o-to-static-lib
@echo "$($(PRIVATE_PREFIX)DISPLAY) StaticLib: $(PRIVATE_MODULE) ($@)"
@mkdir -p $(dir $@)
@rm -f $@ $@.tmp
$(call extract-and-include-host-whole-static-libs,$@.tmp)
$(call create-dummy.o-if-no-objs,$@.tmp)
$(call split-long-arguments,$($(PRIVATE_2ND_ARCH_VAR_PREFIX)$(PRIVATE_PREFIX)AR) \
    $($(PRIVATE_2ND_ARCH_VAR_PREFIX)$(PRIVATE_PREFIX)GLOBAL_ARFLAGS) $@.tmp,\
    $(PRIVATE_ALL_OBJECTS) $(call get-dummy.o-if-no-objs,$@.tmp))
$(call delete-dummy.o-if-no-objs,$@.tmp)
$(hide) mv -f $@.tmp $@
endef


###########################################################
## Commands for running gcc to link a shared library or package
###########################################################

# ld just seems to be so finicky with command order that we allow
# it to be overriden en-masse see combo/linux-arm.make for an example.
ifneq ($(HOST_CUSTOM_LD_COMMAND),true)
define transform-host-o-to-shared-lib-inner
$(hide) $(PRIVATE_CXX) \
	-Wl,-rpath-link=$($(PRIVATE_2ND_ARCH_VAR_PREFIX)$(PRIVATE_PREFIX)OUT_INTERMEDIATE_LIBRARIES) \
	-Wl,-rpath,\$$ORIGIN/../$(notdir $($(PRIVATE_2ND_ARCH_VAR_PREFIX)$(PRIVATE_PREFIX)OUT_SHARED_LIBRARIES)) \
	-Wl,-rpath,\$$ORIGIN/$(notdir $($(PRIVATE_2ND_ARCH_VAR_PREFIX)$(PRIVATE_PREFIX)OUT_SHARED_LIBRARIES)) \
	-shared -Wl,-soname,$(notdir $@) \
	$(if $(PRIVATE_NO_DEFAULT_COMPILER_FLAGS),, \
	   $(PRIVATE_HOST_GLOBAL_LDFLAGS) \
	) \
	$(PRIVATE_LDFLAGS) \
	$(PRIVATE_ALL_OBJECTS) \
	-Wl,--whole-archive \
	$(PRIVATE_ALL_WHOLE_STATIC_LIBRARIES) \
	-Wl,--no-whole-archive \
	$(if $(PRIVATE_GROUP_STATIC_LIBRARIES),-Wl$(comma)--start-group) \
	$(PRIVATE_ALL_STATIC_LIBRARIES) \
	$(if $(PRIVATE_GROUP_STATIC_LIBRARIES),-Wl$(comma)--end-group) \
	$(if $(filter true,$(NATIVE_COVERAGE)),-lgcov) \
	$(if $(filter true,$(NATIVE_COVERAGE)),$(PRIVATE_HOST_LIBPROFILE_RT)) \
	$(PRIVATE_ALL_SHARED_LIBRARIES) \
	-o $@ \
	$(PRIVATE_LDLIBS)
endef
endif

define transform-host-o-to-shared-lib
@echo "$($(PRIVATE_PREFIX)DISPLAY) SharedLib: $(PRIVATE_MODULE) ($@)"
@mkdir -p $(dir $@)
$(transform-host-o-to-shared-lib-inner)
endef

define transform-host-o-to-package
@echo "$($(PRIVATE_PREFIX)DISPLAY) Package: $(PRIVATE_MODULE) ($@)"
@mkdir -p $(dir $@)
$(transform-host-o-to-shared-lib-inner)
endef


###########################################################
## Commands for running gcc to link a shared library or package
###########################################################

define transform-o-to-shared-lib-inner
$(hide) $(PRIVATE_CXX) \
	-nostdlib -Wl,-soname,$(notdir $@) \
	-Wl,--gc-sections \
	-shared \
	$(PRIVATE_TARGET_CRTBEGIN_SO_O) \
	$(PRIVATE_ALL_OBJECTS) \
	-Wl,--whole-archive \
	$(PRIVATE_ALL_WHOLE_STATIC_LIBRARIES) \
	-Wl,--no-whole-archive \
	$(if $(PRIVATE_GROUP_STATIC_LIBRARIES),-Wl$(comma)--start-group) \
	$(PRIVATE_ALL_STATIC_LIBRARIES) \
	$(if $(PRIVATE_GROUP_STATIC_LIBRARIES),-Wl$(comma)--end-group) \
	$(if $(filter true,$(NATIVE_COVERAGE)),$(PRIVATE_TARGET_COVERAGE_LIB)) \
	$(PRIVATE_TARGET_LIBATOMIC) \
	$(PRIVATE_TARGET_LIBGCC) \
	$(PRIVATE_TARGET_GLOBAL_LDFLAGS) \
	$(PRIVATE_LDFLAGS) \
	$(PRIVATE_ALL_SHARED_LIBRARIES) \
	-o $@ \
	$(PRIVATE_TARGET_CRTEND_SO_O) \
	$(PRIVATE_LDLIBS)
endef

define transform-o-to-shared-lib
@echo "$($(PRIVATE_PREFIX)DISPLAY) SharedLib: $(PRIVATE_MODULE) ($@)"
@mkdir -p $(dir $@)
$(transform-o-to-shared-lib-inner)
endef

###########################################################
## Commands for running gcc to link an executable
###########################################################

define transform-o-to-executable-inner
$(hide) $(PRIVATE_CXX) -pie \
	-nostdlib -Bdynamic \
	-Wl,-dynamic-linker,$(PRIVATE_LINKER) \
	-Wl,--gc-sections \
	-Wl,-z,nocopyreloc \
	-Wl,-rpath-link=$(PRIVATE_TARGET_OUT_INTERMEDIATE_LIBRARIES) \
	$(PRIVATE_TARGET_CRTBEGIN_DYNAMIC_O) \
	$(PRIVATE_ALL_OBJECTS) \
	-Wl,--whole-archive \
	$(PRIVATE_ALL_WHOLE_STATIC_LIBRARIES) \
	-Wl,--no-whole-archive \
	$(if $(PRIVATE_GROUP_STATIC_LIBRARIES),-Wl$(comma)--start-group) \
	$(PRIVATE_ALL_STATIC_LIBRARIES) \
	$(if $(PRIVATE_GROUP_STATIC_LIBRARIES),-Wl$(comma)--end-group) \
	$(if $(filter true,$(NATIVE_COVERAGE)),$(PRIVATE_TARGET_COVERAGE_LIB)) \
	$(PRIVATE_TARGET_LIBATOMIC) \
	$(PRIVATE_TARGET_LIBGCC) \
	$(PRIVATE_TARGET_GLOBAL_LDFLAGS) \
	$(PRIVATE_LDFLAGS) \
	$(PRIVATE_ALL_SHARED_LIBRARIES) \
	-o $@ \
	$(PRIVATE_TARGET_CRTEND_O) \
	$(PRIVATE_LDLIBS)
endef

define transform-o-to-executable
@echo "$($(PRIVATE_PREFIX)DISPLAY) Executable: $(PRIVATE_MODULE) ($@)"
@mkdir -p $(dir $@)
$(transform-o-to-executable-inner)
endef


###########################################################
## Commands for linking a static executable. In practice,
## we only use this on arm, so the other platforms don't
## have transform-o-to-static-executable defined.
## Clang driver needs -static to create static executable.
## However, bionic/linker uses -shared to overwrite.
## Linker for x86 targets does not allow coexistance of -static and -shared,
## so we add -static only if -shared is not used.
###########################################################

define transform-o-to-static-executable-inner
$(hide) $(PRIVATE_CXX) \
	-nostdlib -Bstatic \
	$(if $(filter $(PRIVATE_LDFLAGS),-shared),,-static) \
	-Wl,--gc-sections \
	-o $@ \
	$(PRIVATE_TARGET_CRTBEGIN_STATIC_O) \
	$(PRIVATE_TARGET_GLOBAL_LDFLAGS) \
	$(PRIVATE_LDFLAGS) \
	$(PRIVATE_ALL_OBJECTS) \
	-Wl,--whole-archive \
	$(PRIVATE_ALL_WHOLE_STATIC_LIBRARIES) \
	-Wl,--no-whole-archive \
	$(filter-out %libcompiler_rt.hwasan.a %libc_nomalloc.hwasan.a %libc.hwasan.a %libcompiler_rt.a %libc_nomalloc.a %libc.a,$(PRIVATE_ALL_STATIC_LIBRARIES)) \
	-Wl,--start-group \
	$(filter %libc.a %libc.hwasan.a,$(PRIVATE_ALL_STATIC_LIBRARIES)) \
	$(filter %libc_nomalloc.a %libc_nomalloc.hwasan.a,$(PRIVATE_ALL_STATIC_LIBRARIES)) \
	$(if $(filter true,$(NATIVE_COVERAGE)),$(PRIVATE_TARGET_COVERAGE_LIB)) \
	$(PRIVATE_TARGET_LIBATOMIC) \
	$(filter %libcompiler_rt.a %libcompiler_rt.hwasan.a,$(PRIVATE_ALL_STATIC_LIBRARIES)) \
	$(PRIVATE_TARGET_LIBGCC) \
	-Wl,--end-group \
	$(PRIVATE_TARGET_CRTEND_O)
endef

define transform-o-to-static-executable
@echo "$($(PRIVATE_PREFIX)DISPLAY) StaticExecutable: $(PRIVATE_MODULE) ($@)"
@mkdir -p $(dir $@)
$(transform-o-to-static-executable-inner)
endef


###########################################################
## Commands for running gcc to link a host executable
###########################################################
ifdef BUILD_HOST_static
HOST_FPIE_FLAGS :=
else
HOST_FPIE_FLAGS := -pie
endif

ifneq ($(HOST_CUSTOM_LD_COMMAND),true)
define transform-host-o-to-executable-inner
$(hide) $(PRIVATE_CXX) \
	$(PRIVATE_ALL_OBJECTS) \
	-Wl,--whole-archive \
	$(PRIVATE_ALL_WHOLE_STATIC_LIBRARIES) \
	-Wl,--no-whole-archive \
	$(if $(PRIVATE_GROUP_STATIC_LIBRARIES),-Wl$(comma)--start-group) \
	$(PRIVATE_ALL_STATIC_LIBRARIES) \
	$(if $(PRIVATE_GROUP_STATIC_LIBRARIES),-Wl$(comma)--end-group) \
	$(if $(filter true,$(NATIVE_COVERAGE)),-lgcov) \
	$(if $(filter true,$(NATIVE_COVERAGE)),$(PRIVATE_HOST_LIBPROFILE_RT)) \
	$(PRIVATE_ALL_SHARED_LIBRARIES) \
	-Wl,-rpath-link=$($(PRIVATE_2ND_ARCH_VAR_PREFIX)$(PRIVATE_PREFIX)OUT_INTERMEDIATE_LIBRARIES) \
	$(foreach path,$(PRIVATE_RPATHS), \
	  -Wl,-rpath,\$$ORIGIN/$(path)) \
	$(if $(PRIVATE_NO_DEFAULT_COMPILER_FLAGS),, \
		$(PRIVATE_HOST_GLOBAL_LDFLAGS) \
	) \
	$(PRIVATE_LDFLAGS) \
	-o $@ \
	$(PRIVATE_LDLIBS)
endef
endif

define transform-host-o-to-executable
@echo "$($(PRIVATE_PREFIX)DISPLAY) Executable: $(PRIVATE_MODULE) ($@)"
@mkdir -p $(dir $@)
$(transform-host-o-to-executable-inner)
endef


###########################################################
## Commands for running javac to make .class files
###########################################################

# b/37750224
AAPT_ASAN_OPTIONS := ASAN_OPTIONS=detect_leaks=0

# TODO: Right now we generate the asset resources twice, first as part
# of generating the Java classes, then at the end when packaging the final
# assets.  This should be changed to do one of two things: (1) Don't generate
# any resource files the first time, only create classes during that stage;
# or (2) Don't use the -c flag with the second stage, instead taking the
# resource files from the first stage as additional input.  My original intent
# was to use approach (2), but this requires a little more work in the tool.
# Maybe we should just use approach (1).

# This rule creates the R.java and Manifest.java files, both of which
# are PRODUCT-neutral.  Don't pass PRIVATE_PRODUCT_AAPT_CONFIG to this invocation.
define create-resource-java-files
@mkdir -p $(dir $(PRIVATE_RESOURCE_PUBLICS_OUTPUT))
rm -rf $(PRIVATE_JAVA_GEN_DIR)
mkdir -p $(PRIVATE_JAVA_GEN_DIR)
$(hide) $(AAPT_ASAN_OPTIONS) $(AAPT) package $(PRIVATE_AAPT_FLAGS) -m \
    $(eval # PRIVATE_PRODUCT_AAPT_CONFIG is intentionally missing-- see comment.) \
    $(addprefix -J , $(PRIVATE_JAVA_GEN_DIR)) \
    $(addprefix -M , $(PRIVATE_ANDROID_MANIFEST)) \
    $(addprefix -P , $(PRIVATE_RESOURCE_PUBLICS_OUTPUT)) \
    $(addprefix -S , $(PRIVATE_RESOURCE_DIR)) \
    $(addprefix -A , $(PRIVATE_ASSET_DIR)) \
    $(addprefix -I , $(PRIVATE_AAPT_INCLUDES)) \
    $(addprefix -G , $(PRIVATE_PROGUARD_OPTIONS_FILE)) \
    $(addprefix --min-sdk-version , $(PRIVATE_DEFAULT_APP_TARGET_SDK)) \
    $(addprefix --target-sdk-version , $(PRIVATE_DEFAULT_APP_TARGET_SDK)) \
    $(if $(filter --version-code,$(PRIVATE_AAPT_FLAGS)),,--version-code $(PLATFORM_SDK_VERSION)) \
    $(if $(filter --version-name,$(PRIVATE_AAPT_FLAGS)),,--version-name $(APPS_DEFAULT_VERSION_NAME)) \
    $(addprefix --rename-manifest-package , $(PRIVATE_MANIFEST_PACKAGE_NAME)) \
    $(addprefix --rename-instrumentation-target-package , $(PRIVATE_MANIFEST_INSTRUMENTATION_FOR)) \
    --skip-symbols-without-default-localization
$(SOONG_ZIP) -o $(PRIVATE_SRCJAR) -C $(PRIVATE_JAVA_GEN_DIR) -D $(PRIVATE_JAVA_GEN_DIR)
# So that we re-run aapt when the list of input files change
$(hide) echo $(PRIVATE_RESOURCE_LIST) >/dev/null
endef

# Search for generated R.java/Manifest.java in $1, copy the found R.java as $2.
# Also copy them to a central 'R' directory to make it easier to add the files to an IDE.
define find-generated-R.java
$(hide) for GENERATED_MANIFEST_FILE in `find $(1) \
  -name Manifest.java 2> /dev/null`; do \
    dir=`awk '/package/{gsub(/\./,"/",$$2);gsub(/;/,"",$$2);print $$2;exit}' $$GENERATED_MANIFEST_FILE`; \
    mkdir -p $(TARGET_COMMON_OUT_ROOT)/R/$$dir; \
    $(ACP) -fp $$GENERATED_MANIFEST_FILE $(TARGET_COMMON_OUT_ROOT)/R/$$dir; \
  done;
$(hide) for GENERATED_R_FILE in `find $(1) \
  -name R.java 2> /dev/null`; do \
    dir=`awk '/package/{gsub(/\./,"/",$$2);gsub(/;/,"",$$2);print $$2;exit}' $$GENERATED_R_FILE`; \
    mkdir -p $(TARGET_COMMON_OUT_ROOT)/R/$$dir; \
    $(ACP) -fp $$GENERATED_R_FILE $(TARGET_COMMON_OUT_ROOT)/R/$$dir \
      || exit 31; \
    $(ACP) -fp $$GENERATED_R_FILE $(2) || exit 32; \
  done;
@# Ensure that the target file is always created, i.e. also in case we did not
@# enter the GENERATED_R_FILE-loop above. This avoids unnecessary rebuilding.
$(hide) touch $(2)
endef

###########################################################
# AAPT2 compilation and link
###########################################################
define aapt2-compile-one-resource-file
@mkdir -p $(dir $@)
$(hide) $(AAPT2) compile -o $(dir $@) $(PRIVATE_AAPT2_CFLAGS) --legacy $<
endef

define aapt2-compile-resource-dirs
@mkdir -p $(dir $@)
$(hide) $(AAPT2) compile -o $@ $(addprefix --dir ,$(PRIVATE_SOURCE_RES_DIRS)) \
  $(PRIVATE_AAPT2_CFLAGS) --legacy
endef

# TODO(b/74574557): use aapt2 compile --zip if it gets implemented
define aapt2-compile-resource-zips
@mkdir -p $(dir $@)
$(ZIPSYNC) -d $@.contents -l $@.list $(PRIVATE_SOURCE_RES_ZIPS)
$(hide) $(AAPT2) compile -o $@ --dir $@.contents $(PRIVATE_AAPT2_CFLAGS) --legacy
endef

# Set up rule to compile one resource file with aapt2.
# Must be called with $(eval).
# $(1): the source file
# $(2): the output file
define aapt2-compile-one-resource-file-rule
$(2) : $(1) $(AAPT2)
	@echo "AAPT2 compile $$@ <- $$<"
	$$(call aapt2-compile-one-resource-file)
endef

# Convert input resource file path to output file path.
# values-[config]/<file>.xml -> values-[config]_<file>.arsc.flat;
# For other resource file, just replace the last "/" with "_" and
# add .flat extension.
#
# $(1): the input resource file path
# $(2): the base dir of the output file path
# Returns: the compiled output file path
define aapt2-compiled-resource-out-file
$(strip \
  $(eval _p_w := $(strip $(subst /,$(space),$(dir $(call clean-path,$(1))))))
  $(2)/$(subst $(space),/,$(_p_w))_$(if $(filter values%,$(lastword $(_p_w))),$(patsubst %.xml,%.arsc,$(notdir $(1))),$(notdir $(1))).flat)
endef

define aapt2-link
@mkdir -p $(dir $@)
rm -rf $(PRIVATE_JAVA_GEN_DIR)
mkdir -p $(PRIVATE_JAVA_GEN_DIR)
$(call dump-words-to-file,$(PRIVATE_RES_FLAT),$(dir $@)aapt2-flat-list)
$(call dump-words-to-file,$(PRIVATE_OVERLAY_FLAT),$(dir $@)aapt2-flat-overlay-list)
$(hide) $(AAPT2) link -o $@ \
  $(PRIVATE_AAPT_FLAGS) \
  $(if $(PRIVATE_STATIC_LIBRARY_EXTRA_PACKAGES),$$(cat $(PRIVATE_STATIC_LIBRARY_EXTRA_PACKAGES))) \
  $(addprefix --manifest ,$(PRIVATE_ANDROID_MANIFEST)) \
  $(addprefix -I ,$(PRIVATE_AAPT_INCLUDES)) \
  $(addprefix -I ,$(PRIVATE_SHARED_ANDROID_LIBRARIES)) \
  $(addprefix -A ,$(PRIVATE_ASSET_DIR)) \
  $(addprefix --java ,$(PRIVATE_JAVA_GEN_DIR)) \
  $(addprefix --proguard ,$(PRIVATE_PROGUARD_OPTIONS_FILE)) \
  $(addprefix --min-sdk-version ,$(PRIVATE_DEFAULT_APP_TARGET_SDK)) \
  $(addprefix --target-sdk-version ,$(PRIVATE_DEFAULT_APP_TARGET_SDK)) \
  $(if $(filter --product,$(PRIVATE_AAPT_FLAGS)),,$(addprefix --product ,$(PRIVATE_TARGET_AAPT_CHARACTERISTICS))) \
  $(addprefix -c ,$(PRIVATE_PRODUCT_AAPT_CONFIG)) \
  $(addprefix --preferred-density ,$(PRIVATE_PRODUCT_AAPT_PREF_CONFIG)) \
  $(if $(filter --version-code,$(PRIVATE_AAPT_FLAGS)),,--version-code $(PLATFORM_SDK_VERSION)) \
  $(if $(filter --version-name,$(PRIVATE_AAPT_FLAGS)),,--version-name $(APPS_DEFAULT_VERSION_NAME)) \
  $(addprefix --rename-manifest-package ,$(PRIVATE_MANIFEST_PACKAGE_NAME)) \
  $(addprefix --rename-instrumentation-target-package ,$(PRIVATE_MANIFEST_INSTRUMENTATION_FOR)) \
  -R \@$(dir $@)aapt2-flat-overlay-list \
  \@$(dir $@)aapt2-flat-list
$(SOONG_ZIP) -o $(PRIVATE_SRCJAR) -C $(PRIVATE_JAVA_GEN_DIR) -D $(PRIVATE_JAVA_GEN_DIR)
$(EXTRACT_JAR_PACKAGES) -i $(PRIVATE_SRCJAR) -o $(PRIVATE_AAPT_EXTRA_PACKAGES) --prefix '--extra-packages '
endef

define _create-default-manifest-file
$(1):
	rm -f $1
	(echo '<manifest xmlns:android="http://schemas.android.com/apk/res/android" package="missing.manifest">' && \
	 echo '    <uses-sdk android:minSdkVersion="$(2)" />' && \
	 echo '</manifest>' ) > $1
endef

define create-default-manifest-file
  $(eval $(call _create-default-manifest-file,$(1),$(2)))
endef


###########################################################
xlint_unchecked := -Xlint:unchecked

# emit-line, <word list>, <output file>
define emit-line
   $(if $(1),echo -n '$(strip $(1)) ' >> $(2))
endef

# dump-words-to-file, <word list>, <output file>
define dump-words-to-file
        @rm -f $(2)
        @touch $(2)
        @$(call emit-line,$(wordlist 1,500,$(1)),$(2))
        @$(call emit-line,$(wordlist 501,1000,$(1)),$(2))
        @$(call emit-line,$(wordlist 1001,1500,$(1)),$(2))
        @$(call emit-line,$(wordlist 1501,2000,$(1)),$(2))
        @$(call emit-line,$(wordlist 2001,2500,$(1)),$(2))
        @$(call emit-line,$(wordlist 2501,3000,$(1)),$(2))
        @$(call emit-line,$(wordlist 3001,3500,$(1)),$(2))
        @$(call emit-line,$(wordlist 3501,4000,$(1)),$(2))
        @$(call emit-line,$(wordlist 4001,4500,$(1)),$(2))
        @$(call emit-line,$(wordlist 4501,5000,$(1)),$(2))
        @$(call emit-line,$(wordlist 5001,5500,$(1)),$(2))
        @$(call emit-line,$(wordlist 5501,6000,$(1)),$(2))
        @$(call emit-line,$(wordlist 6001,6500,$(1)),$(2))
        @$(call emit-line,$(wordlist 6501,7000,$(1)),$(2))
        @$(call emit-line,$(wordlist 7001,7500,$(1)),$(2))
        @$(call emit-line,$(wordlist 7501,8000,$(1)),$(2))
        @$(call emit-line,$(wordlist 8001,8500,$(1)),$(2))
        @$(call emit-line,$(wordlist 8501,9000,$(1)),$(2))
        @$(call emit-line,$(wordlist 9001,9500,$(1)),$(2))
        @$(call emit-line,$(wordlist 9501,10000,$(1)),$(2))
        @$(call emit-line,$(wordlist 10001,10500,$(1)),$(2))
        @$(call emit-line,$(wordlist 10501,11000,$(1)),$(2))
        @$(call emit-line,$(wordlist 11001,11500,$(1)),$(2))
        @$(call emit-line,$(wordlist 11501,12000,$(1)),$(2))
        @$(call emit-line,$(wordlist 12001,12500,$(1)),$(2))
        @$(call emit-line,$(wordlist 12501,13000,$(1)),$(2))
        @$(call emit-line,$(wordlist 13001,13500,$(1)),$(2))
        @$(if $(wordlist 13501,13502,$(1)),$(error Too many words ($(words $(1)))))
endef

# For a list of jar files, unzip them to a specified directory,
# but make sure that no META-INF files come along for the ride,
# unless PRIVATE_DONT_DELETE_JAR_META_INF is set.
#
# $(1): files to unzip
# $(2): destination directory
define unzip-jar-files
  $(hide) for f in $(1); \
  do \
    if [ ! -f $$f ]; then \
      echo Missing file $$f; \
      exit 1; \
    fi; \
    unzip -qo $$f -d $(2); \
    rm -f $(2)/module-info.class; \
  done
  $(if $(PRIVATE_DONT_DELETE_JAR_META_INF),,$(hide) rm -rf $(2)/META-INF)
endef

# Return jar arguments to compress files in a given directory
# $(1): directory
#
# Returns an @-file argument that contains the output of a subshell
# that looks like -C $(1) path/to/file1 -C $(1) path/to/file2
# Also adds "-C out/empty ." which avoids errors in jar when
# there are no files in the directory.
define jar-args-sorted-files-in-directory
    @<(find $(1) -type f | sort | $(JAR_ARGS) $(1); echo "-C $(EMPTY_DIRECTORY) .")
endef

# append additional Java sources(resources/Proto sources, and etc) to $(1).
define fetch-additional-java-source
$(hide) if [ -d "$(PRIVATE_SOURCE_INTERMEDIATES_DIR)" ]; then \
    find $(PRIVATE_SOURCE_INTERMEDIATES_DIR) -name '*.java' -and -not -name '.*' >> $(1); \
fi
$(if $(PRIVATE_HAS_PROTO_SOURCES), \
    $(hide) find $(PRIVATE_PROTO_SOURCE_INTERMEDIATES_DIR) -name '*.java' -and -not -name '.*' >> $(1))
endef

# Some historical notes:
# - below we write the list of java files to java-source-list to avoid argument
#   list length problems with Cygwin
# - we filter out duplicate java file names because eclipse's compiler
#   doesn't like them.
define write-java-source-list
@echo "$($(PRIVATE_PREFIX)DISPLAY) Java source list: $(PRIVATE_MODULE)"
$(hide) rm -f $@
$(call dump-words-to-file,$(sort $(PRIVATE_JAVA_SOURCES)),$@.tmp)
$(call fetch-additional-java-source,$@.tmp)
$(hide) tr ' ' '\n' < $@.tmp | $(NORMALIZE_PATH) | sort -u > $@
endef

# Common definition to invoke javac on the host and target.
#
# $(1): javac
# $(2): classpath_libs
define compile-java
$(hide) rm -f $@
$(hide) rm -rf $(PRIVATE_CLASS_INTERMEDIATES_DIR) $(PRIVATE_ANNO_INTERMEDIATES_DIR)
$(hide) mkdir -p $(dir $@)
$(hide) mkdir -p $(PRIVATE_CLASS_INTERMEDIATES_DIR) $(PRIVATE_ANNO_INTERMEDIATES_DIR)
$(if $(PRIVATE_SRCJARS),\
    $(ZIPSYNC) -d $(PRIVATE_SRCJAR_INTERMEDIATES_DIR) -l $(PRIVATE_SRCJAR_LIST_FILE) -f "*.java" $(PRIVATE_SRCJARS))
$(hide) if [ -s $(PRIVATE_JAVA_SOURCE_LIST) $(if $(PRIVATE_SRCJARS),-o -s $(PRIVATE_SRCJAR_LIST_FILE) )] ; then \
    $(SOONG_JAVAC_WRAPPER) $(JAVAC_WRAPPER) $(1) -encoding UTF-8 \
    $(if $(findstring true,$(PRIVATE_WARNINGS_ENABLE)),$(xlint_unchecked),) \
    $(if $(PRIVATE_USE_SYSTEM_MODULES), \
      $(addprefix --system=,$(PRIVATE_SYSTEM_MODULES_DIR)), \
      $(addprefix -bootclasspath ,$(strip \
          $(call normalize-path-list,$(PRIVATE_BOOTCLASSPATH)) \
          $(PRIVATE_EMPTY_BOOTCLASSPATH)))) \
    $(if $(PRIVATE_USE_SYSTEM_MODULES), \
      $(if $(PRIVATE_PATCH_MODULE), \
        --patch-module=$(PRIVATE_PATCH_MODULE)=$(call normalize-path-list,. $(2)))) \
    $(addprefix -classpath ,$(call normalize-path-list,$(strip \
      $(if $(PRIVATE_USE_SYSTEM_MODULES), \
        $(filter-out $(PRIVATE_SYSTEM_MODULES_LIBS),$(PRIVATE_BOOTCLASSPATH))) \
      $(2)))) \
    $(if $(findstring true,$(PRIVATE_WARNINGS_ENABLE)),$(xlint_unchecked),) \
    -d $(PRIVATE_CLASS_INTERMEDIATES_DIR) -s $(PRIVATE_ANNO_INTERMEDIATES_DIR) \
    $(PRIVATE_JAVACFLAGS) \
    \@$(PRIVATE_JAVA_SOURCE_LIST) \
    $(if $(PRIVATE_SRCJARS),\@$(PRIVATE_SRCJAR_LIST_FILE)) \
    || ( rm -rf $(PRIVATE_CLASS_INTERMEDIATES_DIR) ; exit 41 ) \
fi
$(if $(PRIVATE_JAVA_LAYERS_FILE), $(hide) build/make/tools/java-layers.py \
    $(PRIVATE_JAVA_LAYERS_FILE) @$(PRIVATE_JAVA_SOURCE_LIST),)
$(if $(PRIVATE_JAR_EXCLUDE_FILES), $(hide) find $(PRIVATE_CLASS_INTERMEDIATES_DIR) \
    -name $(word 1, $(PRIVATE_JAR_EXCLUDE_FILES)) \
    $(addprefix -o -name , $(wordlist 2, 999, $(PRIVATE_JAR_EXCLUDE_FILES))) \
    | xargs rm -rf)
$(if $(PRIVATE_JAR_PACKAGES), \
    $(hide) find $(PRIVATE_CLASS_INTERMEDIATES_DIR) -mindepth 1 -type f \
        $(foreach pkg, $(PRIVATE_JAR_PACKAGES), \
            -not -path $(PRIVATE_CLASS_INTERMEDIATES_DIR)/$(subst .,/,$(pkg))/\*) -delete ; \
        find $(PRIVATE_CLASS_INTERMEDIATES_DIR) -empty -delete)
$(if $(PRIVATE_JAR_EXCLUDE_PACKAGES), $(hide) rm -rf \
    $(foreach pkg, $(PRIVATE_JAR_EXCLUDE_PACKAGES), \
        $(PRIVATE_CLASS_INTERMEDIATES_DIR)/$(subst .,/,$(pkg))))
$(hide) $(JAR) -cf $@ $(call jar-args-sorted-files-in-directory,$(PRIVATE_CLASS_INTERMEDIATES_DIR))
$(if $(PRIVATE_EXTRA_JAR_ARGS),$(call add-java-resources-to,$@))
endef

define transform-java-to-header.jar
@echo "$($(PRIVATE_PREFIX)DISPLAY) Turbine: $(PRIVATE_MODULE)"
@mkdir -p $(dir $@)
@rm -rf $(dir $@)/classes-turbine
@mkdir $(dir $@)/classes-turbine
$(hide) if [ -s $(PRIVATE_JAVA_SOURCE_LIST) -o -n "$(PRIVATE_SRCJARS)" ] ; then \
    $(JAVA) -jar $(TURBINE) \
    --output $@.premerged --temp_dir $(dir $@)/classes-turbine \
    --sources \@$(PRIVATE_JAVA_SOURCE_LIST) --source_jars $(PRIVATE_SRCJARS) \
    --javacopts $(PRIVATE_JAVACFLAGS) $(COMMON_JDK_FLAGS) -- \
    $(addprefix --bootclasspath ,$(strip $(PRIVATE_BOOTCLASSPATH))) \
    $(addprefix --classpath ,$(strip $(PRIVATE_ALL_JAVA_HEADER_LIBRARIES))) \
    || ( rm -rf $(dir $@)/classes-turbine ; exit 41 ) && \
    $(MERGE_ZIPS) -j --ignore-duplicates -stripDir META-INF $@.tmp $@.premerged $(call reverse-list,$(PRIVATE_STATIC_JAVA_HEADER_LIBRARIES)) ; \
else \
    $(MERGE_ZIPS) -j --ignore-duplicates -stripDir META-INF $@.tmp $(call reverse-list,$(PRIVATE_STATIC_JAVA_HEADER_LIBRARIES)) ; \
fi
$(hide) $(ZIPTIME) $@.tmp
$(hide) $(call commit-change-for-toc,$@)
endef

# Moves $1.tmp to $1 if necessary. This is designed to be used with
# .KATI_RESTAT. For kati, this function doesn't update the timestamp
# of $1 when $1.tmp is identical to $1 so that ninja won't rebuild
# targets which depend on $1.
define commit-change-for-toc
$(hide) if cmp -s $1.tmp $1 ; then \
 rm $1.tmp ; \
else \
 mv $1.tmp $1 ; \
fi
endef

ifeq (,$(TARGET_BUILD_APPS))

## Rule to create a table of contents from a .dex file.
## Must be called with $(eval).
# $(1): The directory which contains classes*.dex files
define _transform-dex-to-toc
$1/classes.dex.toc: PRIVATE_INPUT_DEX_FILES := $1/classes*.dex
$1/classes.dex.toc: $1/classes.dex $(DEXDUMP)
	@echo Generating TOC: $$@
	$(hide) ANDROID_LOG_TAGS="*:e" $(DEXDUMP) -l xml $$(PRIVATE_INPUT_DEX_FILES) > $$@.tmp
	$$(call commit-change-for-toc,$$@)
endef

## Define a rule which generates .dex.toc and mark it as .KATI_RESTAT.
# $(1): The directory which contains classes*.dex files
define define-dex-to-toc-rule
$(eval $(call _transform-dex-to-toc,$1))\
$(eval .KATI_RESTAT: $1/classes.dex.toc)
endef

else

# Turn off .toc optimization for apps build as we cannot build dexdump.
define define-dex-to-toc-rule
endef

endif  # TARGET_BUILD_APPS


# Takes an sdk version that might be PLATFORM_VERSION_CODENAME (for example P),
# returns a number greater than the highest existing sdk version if it is, or
# the input if it is not.
define codename-or-sdk-to-sdk
$(if $(filter $(1),$(PLATFORM_VERSION_CODENAME)),10000,$(1))
endef


define transform-classes.jar-to-dex
@echo "target Dex: $(PRIVATE_MODULE)"
@mkdir -p $(dir $@)
$(hide) rm -f $(dir $@)classes*.dex $(dir $@)d8_input.jar
$(hide) $(ZIP2ZIP) -j -i $< -o $(dir $@)d8_input.jar "**/*.class"
$(hide) $(DX_COMMAND) \
    --output $(dir $@) \
    --min-api $(PRIVATE_MIN_SDK_VERSION) \
    $(subst --main-dex-list=, --main-dex-list , \
        $(filter-out --core-library --multi-dex --minimal-main-dex,$(PRIVATE_DX_FLAGS))) \
    $(dir $@)d8_input.jar
$(hide) rm -f $(dir $@)d8_input.jar
endef

<<<<<<< HEAD
# Create a mostly-empty .jar file that we'll add to later.
# The MacOS jar tool doesn't like creating empty jar files,
# so we need to give it something.
# $(1) package to create
define create-empty-package
@mkdir -p $(dir $(1))
$(hide) touch $(dir $(1))zipdummy
$(hide) $(JAR) cf $(1) -C $(dir $(1)) zipdummy
$(hide) zip -qd $(1) zipdummy
$(hide) rm $(dir $(1))zipdummy
endef

# Copy an arhchive file and delete any class files and empty folders inside.
# $(1): the source archive file.
# $(2): the destination archive file.
define initialize-package-file
@mkdir -p $(dir $(2))
$(hide) cp -f $(1) $(2)
$(hide) zip -qd $(2) "*.class" "*/" \
    || true # Ignore the error when nothing to delete.
endef

=======
>>>>>>> d828c07b
#TODO: we kinda want to build different asset packages for
#      different configurations, then combine them later (or something).
#      Per-locale, etc.
#      A list of dynamic and static parameters;  build layers for
#      dynamic params that lay over the static ones.
#TODO: update the manifest to point to the package file
#Note that the version numbers are given to aapt as simple default
#values; applications can override these by explicitly stating
#them in their manifest.
# $(1) the package file
<<<<<<< HEAD
define add-assets-to-package
$(hide) $(AAPT_ASAN_OPTIONS) $(AAPT) package -u $(PRIVATE_AAPT_FLAGS) \
=======
define create-assets-package
$(hide) $(AAPT_ASAN_OPTIONS) $(AAPT) package $(PRIVATE_AAPT_FLAGS) \
>>>>>>> d828c07b
    $(addprefix -c , $(PRIVATE_PRODUCT_AAPT_CONFIG)) \
    $(addprefix --preferred-density , $(PRIVATE_PRODUCT_AAPT_PREF_CONFIG)) \
    $(addprefix -M , $(PRIVATE_ANDROID_MANIFEST)) \
    $(addprefix -S , $(PRIVATE_RESOURCE_DIR)) \
    $(addprefix -A , $(PRIVATE_ASSET_DIR)) \
    $(addprefix -I , $(PRIVATE_AAPT_INCLUDES)) \
    $(addprefix --min-sdk-version , $(PRIVATE_DEFAULT_APP_TARGET_SDK)) \
    $(addprefix --target-sdk-version , $(PRIVATE_DEFAULT_APP_TARGET_SDK)) \
    $(if $(filter --product,$(PRIVATE_AAPT_FLAGS)),,$(addprefix --product , $(PRIVATE_TARGET_AAPT_CHARACTERISTICS))) \
    $(if $(filter --version-code,$(PRIVATE_AAPT_FLAGS)),,--version-code $(PLATFORM_SDK_VERSION)) \
    $(if $(filter --version-name,$(PRIVATE_AAPT_FLAGS)),,--version-name $(APPS_DEFAULT_VERSION_NAME)) \
    $(addprefix --rename-manifest-package , $(PRIVATE_MANIFEST_PACKAGE_NAME)) \
    $(addprefix --rename-instrumentation-target-package , $(PRIVATE_MANIFEST_INSTRUMENTATION_FOR)) \
    --skip-symbols-without-default-localization \
    -F $(1)
# So that we re-run aapt when the list of input files change
$(hide) echo $(PRIVATE_RESOURCE_LIST) >/dev/null
endef

# We need the extra blank line, so that the command will be on a separate line.
# $(1): the package
# $(2): the ABI name
# $(3): the list of shared libraies
define _add-jni-shared-libs-to-package-per-abi
$(hide) cp $(3) $(dir $(1))lib/$(2)

endef

# For apps_only build, don't uncompress/page-align the jni libraries,
# because the apk may be run on older platforms that don't support loading jni directly from apk.
ifdef TARGET_BUILD_APPS
JNI_COMPRESS_FLAGS :=
ZIPALIGN_PAGE_ALIGN_FLAGS :=
else
JNI_COMPRESS_FLAGS := -L 0
ZIPALIGN_PAGE_ALIGN_FLAGS := -p
endif

# $(1): the package file
<<<<<<< HEAD
define add-jni-shared-libs-to-package
$(hide) rm -rf $(dir $(1))lib
$(hide) mkdir -p $(addprefix $(dir $(1))lib/,$(PRIVATE_JNI_SHARED_LIBRARIES_ABI))
$(foreach abi,$(PRIVATE_JNI_SHARED_LIBRARIES_ABI),\
  $(call _add-jni-shared-libs-to-package-per-abi,$(1),$(abi),\
    $(patsubst $(abi):%,%,$(filter $(abi):%,$(PRIVATE_JNI_SHARED_LIBRARIES)))))
$(hide) (cd $(dir $(1)) && zip -qrX $(JNI_COMPRESS_FLAGS) $(notdir $(1)) lib)
$(hide) rm -rf $(dir $(1))lib
endef

# $(1): the package file.
define add-dex-to-package
$(hide) find $(dir $(PRIVATE_DEX_FILE)) -maxdepth 1 -name "classes*.dex" | sort | xargs zip -qjX $(1)
=======
define create-jni-shared-libs-package
rm -rf $(dir $(1))lib
mkdir -p $(addprefix $(dir $(1))lib/,$(PRIVATE_JNI_SHARED_LIBRARIES_ABI))
$(foreach abi,$(PRIVATE_JNI_SHARED_LIBRARIES_ABI),\
  $(call _add-jni-shared-libs-to-package-per-abi,$(1),$(abi),\
    $(patsubst $(abi):%,%,$(filter $(abi):%,$(PRIVATE_JNI_SHARED_LIBRARIES)))))
$(SOONG_ZIP) $(JNI_COMPRESS_FLAGS) -o $(1) -C $(dir $(1)) -D $(dir $(1))lib
rm -rf $(dir $(1))lib
endef

# $(1): the jar file.
# $(2): the classes.dex file.
define create-dex-jar
find $(dir $(2)) -maxdepth 1 -name "classes*.dex" | sort > $(1).lst
$(SOONG_ZIP) -o $(1) -C $(dir $(2)) -l $(1).lst
endef

# Add java resources added by the current module to an existing package.
# $(1) destination package.
define add-java-resources-to
  $(call _java-resources,$(1),u)
>>>>>>> d828c07b
endef

# Add java resources added by the current module to a new jar.
# $(1) destination jar.
define create-java-resources-jar
  $(call _java-resources,$(1),c)
endef

define _java-resources
$(call dump-words-to-file, $(PRIVATE_EXTRA_JAR_ARGS), $(1).jar-arg-list)
$(hide) $(JAR) $(2)f $(1) @$(1).jar-arg-list
@rm -f $(1).jar-arg-list
endef

# Add resources (non .class files) from a jar to a package
# $(1): the package file
# $(2): the jar file
# $(3): temporary directory
define add-jar-resources-to-package
  rm -rf $(3)
  mkdir -p $(3)
  unzip -qo $(2) -d $(3) $$(zipinfo -1 $(2) | grep -v -E "\.class$$")
  $(JAR) uf $(1) $(call jar-args-sorted-files-in-directory,$(3))
endef

# $(1): the output resources jar.
# $(2): the input jar
define extract-resources-jar
  $(ZIP2ZIP) -i $(2) -o $(1) -x '**/*.class' -x '**/*/'
endef

# Sign a package using the specified key/cert.
#
define sign-package
$(call sign-package-arg,$@)
endef

# $(1): the package file we are signing.
define sign-package-arg
$(hide) mv $(1) $(1).unsigned
$(hide) $(JAVA) -Djava.library.path=$(SIGNAPK_JNI_LIBRARY_PATH) -jar $(SIGNAPK_JAR) \
    $(PRIVATE_CERTIFICATE) $(PRIVATE_PRIVATE_KEY) \
    $(PRIVATE_ADDITIONAL_CERTIFICATES) $(1).unsigned $(1).signed
$(hide) mv $(1).signed $(1)
endef

# Align STORED entries of a package on 4-byte boundaries to make them easier to mmap.
#
define align-package
$(hide) if ! $(ZIPALIGN) -c $(ZIPALIGN_PAGE_ALIGN_FLAGS) 4 $@ >/dev/null ; then \
  mv $@ $@.unaligned; \
  $(ZIPALIGN) \
    -f \
    $(ZIPALIGN_PAGE_ALIGN_FLAGS) \
    4 \
    $@.unaligned $@.aligned; \
  mv $@.aligned $@; \
  fi
endef

# Compress a package using the standard gzip algorithm.
define compress-package
$(hide) \
  mv $@ $@.uncompressed; \
  $(MINIGZIP) -c $@.uncompressed > $@.compressed; \
  rm -f $@.uncompressed; \
  mv $@.compressed $@;
endef

ifeq ($(HOST_OS),linux)
# Runs appcompat and store logs in $(PRODUCT_OUT)/appcompat
define extract-package
$(if $(filter aapt2, $(1)), \
  $(AAPT2) dump $@ | awk -F ' |=' '/^Package/{print $$3}' >> $(PRODUCT_OUT)/appcompat/$(PRIVATE_MODULE).log &&, \
  $(AAPT) dump badging $@ | awk -F \' '/^package/{print $$2}' >> $(PRODUCT_OUT)/appcompat/$(PRIVATE_MODULE).log &&)
endef
define appcompat-header
$(hide) \
  mkdir -p $(PRODUCT_OUT)/appcompat && \
  rm -f $(PRODUCT_OUT)/appcompat/$(PRIVATE_MODULE).log && \
  echo -n "Package name: " >> $(PRODUCT_OUT)/appcompat/$(PRIVATE_MODULE).log && \
  $(call extract-package, $(1)) \
  echo "Module name in Android tree: $(PRIVATE_MODULE)" >> $(PRODUCT_OUT)/appcompat/$(PRIVATE_MODULE).log && \
  echo "Local path in Android tree: $(PRIVATE_PATH)" >> $(PRODUCT_OUT)/appcompat/$(PRIVATE_MODULE).log && \
  echo "Install path on $(TARGET_PRODUCT)-$(TARGET_BUILD_VARIANT): $(PRIVATE_INSTALLED_MODULE)" >> $(PRODUCT_OUT)/appcompat/$(PRIVATE_MODULE).log && \
  echo >> $(PRODUCT_OUT)/appcompat/$(PRIVATE_MODULE).log
endef
define run-appcompat
$(hide) \
  echo "appcompat.sh output:" >> $(PRODUCT_OUT)/appcompat/$(PRIVATE_MODULE).log && \
  art/tools/veridex/appcompat.sh --dex-file=$@ 2>&1 >> $(PRODUCT_OUT)/appcompat/$(PRIVATE_MODULE).log
endef
else
appcompat-header =
run-appcompat =
endif  # HOST_OS == linux

# Remove dynamic timestamps from packages
#
define remove-timestamps-from-package
$(hide) $(ZIPTIME) $@
endef

# Uncompress dex files embedded in an apk.
#
define uncompress-dexs
$(hide) if (zipinfo $@ '*.dex' 2>/dev/null | grep -v ' stor ' >/dev/null) ; then \
  tmpdir=$@.tmpdir; \
  rm -rf $$tmpdir && mkdir $$tmpdir; \
  unzip -q $@ '*.dex' -d $$tmpdir && \
  zip -qd $@ '*.dex' && \
  ( cd $$tmpdir && find . -type f | sort | zip -qD -X -0 ../$(notdir $@) -@ ) && \
  rm -rf $$tmpdir; \
  fi
endef

# Uncompress shared libraries embedded in an apk.
#
define uncompress-shared-libs
$(hide) if (zipinfo $@ $(PRIVATE_EMBEDDED_JNI_LIBS) 2>/dev/null | grep -v ' stor ' >/dev/null) ; then \
  rm -rf $(dir $@)uncompressedlibs && mkdir $(dir $@)uncompressedlibs; \
  unzip -q $@ $(PRIVATE_EMBEDDED_JNI_LIBS) -d $(dir $@)uncompressedlibs && \
  zip -qd $@ 'lib/*.so' && \
  ( cd $(dir $@)uncompressedlibs && find lib -type f | sort | zip -qD -X -0 ../$(notdir $@) -@ ) && \
  rm -rf $(dir $@)uncompressedlibs; \
  fi
endef

# TODO(joeo): If we can ever upgrade to post 3.81 make and get the
# new prebuilt rules to work, we should change this to copy the
# resources to the out directory and then copy the resources.

# Note: we intentionally don't clean PRIVATE_CLASS_INTERMEDIATES_DIR
# in transform-java-to-classes for the sake of vm-tests.
define transform-host-java-to-package
@echo "Host Java: $(PRIVATE_MODULE) ($(PRIVATE_CLASS_INTERMEDIATES_DIR))"
$(call compile-java,$(HOST_JAVAC),$(PRIVATE_ALL_JAVA_LIBRARIES))
endef

# Note: we intentionally don't clean PRIVATE_CLASS_INTERMEDIATES_DIR
# in transform-java-to-classes for the sake of vm-tests.
define transform-host-java-to-dalvik-package
@echo "Dalvik Java: $(PRIVATE_MODULE) ($(PRIVATE_CLASS_INTERMEDIATES_DIR))"
$(call compile-java,$(HOST_JAVAC),$(PRIVATE_ALL_JAVA_HEADER_LIBRARIES))
endef

###########################################################
## Commands for copying files
###########################################################

# Define a rule to copy a header.  Used via $(eval) by copy_headers.make.
# $(1): source header
# $(2): destination header
define copy-one-header
$(2): $(1)
	@echo "Header: $$@"
	$$(copy-file-to-new-target-with-cp)
endef

# Define a rule to copy a file.  For use via $(eval).
# $(1): source file
# $(2): destination file
define copy-one-file
$(2): $(1)
	@echo "Copy: $$@"
	$$(copy-file-to-target)
endef

define copy-and-uncompress-dexs
$(2): $(1) $(ZIPALIGN)
	@echo "Uncompress dexs in: $$@"
	$$(copy-file-to-target)
	$$(uncompress-dexs)
	$$(align-package)
endef

# Copies many files.
# $(1): The files to copy.  Each entry is a ':' separated src:dst pair
# Evaluates to the list of the dst files (ie suitable for a dependency list)
define copy-many-files
$(foreach f, $(1), $(strip \
    $(eval _cmf_tuple := $(subst :, ,$(f))) \
    $(eval _cmf_src := $(word 1,$(_cmf_tuple))) \
    $(eval _cmf_dest := $(word 2,$(_cmf_tuple))) \
    $(eval $(call copy-one-file,$(_cmf_src),$(_cmf_dest))) \
    $(_cmf_dest)))
endef

# Copy the file only if it's a well-formed init script file. For use via $(eval).
# $(1): source file
# $(2): destination file
define copy-init-script-file-checked
# Host init verifier doesn't exist on darwin.
ifneq ($(HOST_OS),darwin)
$(2): $(1) $(HOST_INIT_VERIFIER) $(call intermediates-dir-for,ETC,passwd)/passwd
	$(hide) $(HOST_INIT_VERIFIER) $$< $(call intermediates-dir-for,ETC,passwd)/passwd
else
$(2): $(1)
endif
	@echo "Copy init script: $$@"
	$$(copy-file-to-target)
endef

# Copies many init script files and check they are well-formed.
# $(1): The init script files to copy.  Each entry is a ':' separated src:dst pair.
# Evaluates to the list of the dst files. (ie suitable for a dependency list.)
define copy-many-init-script-files-checked
$(foreach f, $(1), $(strip \
    $(eval _cmf_tuple := $(subst :, ,$(f))) \
    $(eval _cmf_src := $(word 1,$(_cmf_tuple))) \
    $(eval _cmf_dest := $(word 2,$(_cmf_tuple))) \
    $(eval $(call copy-init-script-file-checked,$(_cmf_src),$(_cmf_dest))) \
    $(_cmf_dest)))
endef

# Copy the file only if it's a well-formed xml file. For use via $(eval).
# $(1): source file
# $(2): destination file, must end with .xml.
define copy-xml-file-checked
$(2): $(1) $(XMLLINT)
	@echo "Copy xml: $$@"
	$(hide) $(XMLLINT) $$< >/dev/null  # Don't print the xml file to stdout.
	$$(copy-file-to-target)
endef

# Copies many xml files and check they are well-formed.
# $(1): The xml files to copy.  Each entry is a ':' separated src:dst pair.
# Evaluates to the list of the dst files. (ie suitable for a dependency list.)
define copy-many-xml-files-checked
$(foreach f, $(1), $(strip \
    $(eval _cmf_tuple := $(subst :, ,$(f))) \
    $(eval _cmf_src := $(word 1,$(_cmf_tuple))) \
    $(eval _cmf_dest := $(word 2,$(_cmf_tuple))) \
    $(eval $(call copy-xml-file-checked,$(_cmf_src),$(_cmf_dest))) \
    $(_cmf_dest)))
endef

# Copy the file only if it is a well-formed manifest file. For use viea $(eval)
# $(1): source file
# $(2): destination file
define copy-vintf-manifest-checked
$(2): $(1) $(HOST_OUT_EXECUTABLES)/assemble_vintf
	@echo "Copy xml: $$@"
	$(hide) $(HOST_OUT_EXECUTABLES)/assemble_vintf -i $$< >/dev/null  # Don't print the xml file to stdout.
	$$(copy-file-to-target)
endef

# Copies many vintf manifest files checked.
# $(1): The files to copy.  Each entry is a ':' separated src:dst pair
# Evaluates to the list of the dst files (ie suitable for a dependency list)
define copy-many-vintf-manifest-files-checked
$(foreach f, $(1), $(strip \
    $(eval _cmf_tuple := $(subst :, ,$(f))) \
    $(eval _cmf_src := $(word 1,$(_cmf_tuple))) \
    $(eval _cmf_dest := $(word 2,$(_cmf_tuple))) \
    $(eval $(call copy-vintf-manifest-checked,$(_cmf_src),$(_cmf_dest))) \
    $(_cmf_dest)))
endef

# The -t option to acp and the -p option to cp is
# required for OSX.  OSX has a ridiculous restriction
# where it's an error for a .a file's modification time
# to disagree with an internal timestamp, and this
# macro is used to install .a files (among other things).

# Copy a single file from one place to another,
# preserving permissions and overwriting any existing
# file.
# When we used acp, it could not handle high resolution timestamps
# on file systems like ext4. Because of that, '-t' option was disabled
# and copy-file-to-target was identical to copy-file-to-new-target.
# Keep the behavior until we audit and ensure that switching this back
# won't break anything.
define copy-file-to-target
@mkdir -p $(dir $@)
$(hide) rm -f $@
$(hide) cp "$<" "$@"
endef

# The same as copy-file-to-target, but use the local
# cp command instead of acp.
define copy-file-to-target-with-cp
@mkdir -p $(dir $@)
$(hide) rm -f $@
$(hide) cp -p "$<" "$@"
endef

# The same as copy-file-to-target, but strip out "# comment"-style
# comments (for config files and such).
define copy-file-to-target-strip-comments
@mkdir -p $(dir $@)
$(hide) rm -f $@
$(hide) sed -e 's/#.*$$//' -e 's/[ \t]*$$//' -e '/^$$/d' < $< > $@
endef

# The same as copy-file-to-target, but don't preserve
# the old modification time.
define copy-file-to-new-target
@mkdir -p $(dir $@)
$(hide) rm -f $@
$(hide) cp $< $@
endef

# The same as copy-file-to-new-target, but use the local
# cp command instead of acp.
define copy-file-to-new-target-with-cp
@mkdir -p $(dir $@)
$(hide) rm -f $@
$(hide) cp $< $@
endef

# Copy a prebuilt file to a target location.
define transform-prebuilt-to-target
@echo "$($(PRIVATE_PREFIX)DISPLAY) Prebuilt: $(PRIVATE_MODULE) ($@)"
$(copy-file-to-target)
endef

# Copy a prebuilt file to a target location, stripping "# comment" comments.
define transform-prebuilt-to-target-strip-comments
@echo "$($(PRIVATE_PREFIX)DISPLAY) Prebuilt: $(PRIVATE_MODULE) ($@)"
$(copy-file-to-target-strip-comments)
endef

# Copy a list of files/directories to target location, with sub dir structure preserved.
# For example $(HOST_OUT_EXECUTABLES)/aapt -> $(staging)/bin/aapt .
# $(1): the source list of files/directories.
# $(2): the path prefix to strip. In the above example it would be $(HOST_OUT).
# $(3): the target location.
define copy-files-with-structure
$(foreach t,$(1),\
  $(eval s := $(patsubst $(2)%,%,$(t)))\
  $(hide) mkdir -p $(dir $(3)/$(s)); cp -Rf $(t) $(3)/$(s)$(newline))
endef

# Define a rule to create a symlink to a file.
# $(1): full path to source
# $(2): source (may be relative)
# $(3): full path to destination
define symlink-file
$(eval $(_symlink-file))
endef

# Order-only dependency because make/ninja will follow the link when checking
# the timestamp, so the file must exist
define _symlink-file
$(3): | $(1)
	@echo "Symlink: $$@ -> $(2)"
	@mkdir -p $(dir $$@)
	@rm -rf $$@
	$(hide) ln -sf $(2) $$@
endef

# Copy an apk to a target location while removing classes*.dex
# $(1): source file
# $(2): destination file
# $(3): LOCAL_DEX_PREOPT, if nostripping then leave classes*.dex
define dexpreopt-copy-jar
$(2): $(1)
	@echo "Copy: $$@"
	$$(copy-file-to-target)
	$(if $(filter nostripping,$(3)),,$$(call dexpreopt-remove-classes.dex,$$@))
endef

# $(1): the .jar or .apk to remove classes.dex. Note that if all dex files
# are uncompressed in the archive, then dexopt will not do a copy of the dex
# files and we should not strip.
define dexpreopt-remove-classes.dex
$(hide) if (zipinfo $1 '*.dex' 2>/dev/null | grep -v ' stor ' >/dev/null) ; then \
zip --quiet --delete $(1) classes.dex; \
dex_index=2; \
while zip --quiet --delete $(1) classes$${dex_index}.dex > /dev/null; do \
  let dex_index=dex_index+1; \
done \
fi
endef

# Copy dex files, invoking $(HIDDENAPI) on them in the process.
# Also make the source dex file an input of the hiddenapi singleton rule in dex_preopt.mk.
define hiddenapi-copy-dex-files
$(2): $(1) $(HIDDENAPI) $(INTERNAL_PLATFORM_HIDDENAPI_LIGHT_GREYLIST) \
      $(INTERNAL_PLATFORM_HIDDENAPI_DARK_GREYLIST) $(INTERNAL_PLATFORM_HIDDENAPI_BLACKLIST)
	@rm -rf $(dir $(2))
	@mkdir -p $(dir $(2))
	find $(dir $(1)) -maxdepth 1 -name "classes*.dex" | xargs -I{} cp -f {} $(dir $(2))/; \
	find $(dir $(2)) -maxdepth 1 -name "classes*.dex" | sort | sed 's/^/--dex=/' \
	| xargs $(HIDDENAPI) encode \
	    --light-greylist=$(INTERNAL_PLATFORM_HIDDENAPI_LIGHT_GREYLIST) \
	    --dark-greylist=$(INTERNAL_PLATFORM_HIDDENAPI_DARK_GREYLIST) \
	    --blacklist=$(INTERNAL_PLATFORM_HIDDENAPI_BLACKLIST)

$(INTERNAL_PLATFORM_HIDDENAPI_PRIVATE_LIST): $(1)
$(INTERNAL_PLATFORM_HIDDENAPI_PRIVATE_LIST): \
    PRIVATE_DEX_INPUTS := $$(PRIVATE_DEX_INPUTS) $(1)
endef

# Generate a greylist.txt from a classes.jar
define hiddenapi-generate-greylist-txt
ifneq (,$(wildcard frameworks/base))
# Only generate this target if we're in a tree with frameworks/base present.
$(3): .KATI_IMPLICIT_OUTPUTS := $(2) $(4)
# For now, write P & Q blacklist to single file until runtime support is finished
$(3): $(1) $(CLASS2GREYLIST) $(INTERNAL_PLATFORM_HIDDENAPI_PUBLIC_LIST)
	$(CLASS2GREYLIST) --public-api-list $(INTERNAL_PLATFORM_HIDDENAPI_PUBLIC_LIST) $(1) \
	    --write-whitelist $(2) \
	    --write-greylist $(3) \
	    --write-greylist 26,28:$(4)

$(INTERNAL_PLATFORM_HIDDENAPI_WHITELIST): $(2) $(3) $(4)
$(INTERNAL_PLATFORM_HIDDENAPI_WHITELIST): \
    PRIVATE_WHITELIST_INPUTS := $$(PRIVATE_WHITELIST_INPUTS) $(2)
$(INTERNAL_PLATFORM_HIDDENAPI_WHITELIST): \
    PRIVATE_GREYLIST_INPUTS := $$(PRIVATE_GREYLIST_INPUTS) $(3)
    PRIVATE_DARKGREYLIST_INPUTS := $$(PRIVATE_DARKGREYLIST_INPUTS) $(4)
endif
endef

# File names for intermediate dex files of `hiddenapi-copy-soong-jar`.
hiddenapi-soong-input-dex = $(dir $(1))/hiddenapi/dex-input/classes.dex
hiddenapi-soong-output-dex = $(dir $(1))/hiddenapi/dex-output/classes.dex

# Decompress a JAR with dex files, invoke $(HIDDENAPI) on them and compress again.
define hiddenapi-copy-soong-jar
$(call hiddenapi-soong-input-dex,$(2)): $(1)
	@rm -rf `dirname $$@`
	@mkdir -p `dirname $$@`
	unzip -o -q $(1) 'classes*.dex' -d `dirname $$@`
	find `dirname $$@` -maxdepth 1 -name 'classes*.dex' | xargs touch

$(call hiddenapi-copy-dex-files,\
    $(call hiddenapi-soong-input-dex,$(2)),\
    $(call hiddenapi-soong-output-dex,$(2)))

$(2): OUTPUT_DIR := $(dir $(call hiddenapi-soong-output-dex,$(2)))
$(2): OUTPUT_JAR := $(dir $(call hiddenapi-soong-output-dex,$(2)))classes.jar
$(2): $(1) $(call hiddenapi-soong-output-dex,$(2)) | $(SOONG_ZIP) $(MERGE_ZIPS)
	$(SOONG_ZIP) -o $${OUTPUT_JAR} -C $${OUTPUT_DIR} -D $${OUTPUT_DIR}
	$(MERGE_ZIPS) -D -zipToNotStrip $${OUTPUT_JAR} -stripFile "classes*.dex" $(2) $${OUTPUT_JAR} $(1)
endef


###########################################################
## Commands to call R8
###########################################################
define transform-jar-to-dex-r8
@echo R8: $@
$(hide) rm -f $(PRIVATE_PROGUARD_DICTIONARY)
$(hide) $(R8_COMPAT_PROGUARD) -injars '$<' \
    --min-api $(PRIVATE_MIN_SDK_VERSION) \
    --force-proguard-compatibility --output $(subst classes.dex,,$@) \
    $(PRIVATE_PROGUARD_FLAGS) \
    $(addprefix -injars , $(PRIVATE_EXTRA_INPUT_JAR)) \
    $(PRIVATE_DX_FLAGS)
$(hide) touch $(PRIVATE_PROGUARD_DICTIONARY)
endef

###########################################################
## Stuff source generated from one-off tools
###########################################################

define transform-generated-source
@echo "$($(PRIVATE_PREFIX)DISPLAY) Generated: $(PRIVATE_MODULE) <= $<"
@mkdir -p $(dir $@)
$(hide) $(PRIVATE_CUSTOM_TOOL)
endef


###########################################################
## Assertions about attributes of the target
###########################################################

# $(1): The file to check
ifndef get-file-size
$(error HOST_OS must define get-file-size)
endif

# $(1): The file(s) to check (often $@)
# $(2): The partition size.
define assert-max-image-size
$(if $(2), \
  size=$$(for i in $(1); do $(call get-file-size,$$i); echo +; done; echo 0); \
  total=$$(( $$( echo "$$size" ) )); \
  printname=$$(echo -n "$(1)" | tr " " +); \
  maxsize=$$(($(2))); \
  if [ "$$total" -gt "$$maxsize" ]; then \
    echo "error: $$printname too large ($$total > $$maxsize)"; \
    false; \
  elif [ "$$total" -gt $$((maxsize - 32768)) ]; then \
    echo "WARNING: $$printname approaching size limit ($$total now; limit $$maxsize)"; \
  fi \
 , \
  true \
 )
endef


###########################################################
## Define device-specific radio files
###########################################################
INSTALLED_RADIOIMAGE_TARGET :=

# Copy a radio image file to the output location, and add it to
# INSTALLED_RADIOIMAGE_TARGET.
# $(1): filename
define add-radio-file
  $(eval $(call add-radio-file-internal,$(1),$(notdir $(1))))
endef
define add-radio-file-internal
INSTALLED_RADIOIMAGE_TARGET += $$(PRODUCT_OUT)/$(2)
$$(PRODUCT_OUT)/$(2) : $$(LOCAL_PATH)/$(1)
	$$(transform-prebuilt-to-target)
endef

# Version of add-radio-file that also arranges for the version of the
# file to be checked against the contents of
# $(TARGET_BOARD_INFO_FILE).
# $(1): filename
# $(2): name of version variable in board-info (eg, "version-baseband")
define add-radio-file-checked
  $(eval $(call add-radio-file-checked-internal,$(1),$(notdir $(1)),$(2)))
endef
define add-radio-file-checked-internal
INSTALLED_RADIOIMAGE_TARGET += $$(PRODUCT_OUT)/$(2)
BOARD_INFO_CHECK += $(3):$(LOCAL_PATH)/$(1)
$$(PRODUCT_OUT)/$(2) : $$(LOCAL_PATH)/$(1)
	$$(transform-prebuilt-to-target)
endef


###########################################################
# Override the package defined in $(1), setting the
# variables listed below differently.
#
#  $(1): The makefile to override (relative to the source
#        tree root)
#  $(2): Old LOCAL_PACKAGE_NAME value.
#  $(3): New LOCAL_PACKAGE_NAME value.
#  $(4): New LOCAL_MANIFEST_PACKAGE_NAME value.
#  $(5): New LOCAL_CERTIFICATE value.
#  $(6): New LOCAL_INSTRUMENTATION_FOR value.
#  $(7): New LOCAL_MANIFEST_INSTRUMENTATION_FOR value.
#
# Note that LOCAL_PACKAGE_OVERRIDES is NOT cleared in
# clear_vars.mk.
###########################################################
define inherit-package
  $(eval $(call inherit-package-internal,$(1),$(2),$(3),$(4),$(5),$(6),$(7)))
endef

define inherit-package-internal
  LOCAL_PACKAGE_OVERRIDES \
      := $(strip $(1))||$(strip $(2))||$(strip $(3))||$(strip $(4))||&&$(strip $(5))||&&$(strip $(6))||&&$(strip $(7)) $(LOCAL_PACKAGE_OVERRIDES)
  include $(1)
  LOCAL_PACKAGE_OVERRIDES \
      := $(wordlist 1,$(words $(LOCAL_PACKAGE_OVERRIDES)), $(LOCAL_PACKAGE_OVERRIDES))
endef

# To be used with inherit-package above
# Evalutes to true if the package was overridden
define set-inherited-package-variables
$(strip $(call set-inherited-package-variables-internal))
endef

define keep-or-override
$(eval $(1) := $(if $(2),$(2),$($(1))))
endef

define set-inherited-package-variables-internal
  $(eval _o := $(subst ||, ,$(lastword $(LOCAL_PACKAGE_OVERRIDES))))
  $(eval _n := $(subst ||, ,$(firstword $(LOCAL_PACKAGE_OVERRIDES))))
  $(if $(filter $(word 2,$(_n)),$(LOCAL_PACKAGE_NAME)), \
    $(eval LOCAL_PACKAGE_NAME := $(word 3,$(_o))) \
    $(eval LOCAL_MANIFEST_PACKAGE_NAME := $(word 4,$(_o))) \
    $(call keep-or-override,LOCAL_CERTIFICATE,$(patsubst &&%,%,$(word 5,$(_o)))) \
    $(call keep-or-override,LOCAL_INSTRUMENTATION_FOR,$(patsubst &&%,%,$(word 6,$(_o)))) \
    $(call keep-or-override,LOCAL_MANIFEST_INSTRUMENTATION_FOR,$(patsubst &&%,%,$(word 7,$(_o)))) \
    $(eval LOCAL_OVERRIDES_PACKAGES := $(sort $(LOCAL_OVERRIDES_PACKAGES) $(word 2,$(_o)))) \
    true \
  ,)
endef

###########################################################
## API Check
###########################################################

# eval this to define a rule that runs apicheck.
#
# Args:
#    $(1)  target
#    $(2)  stable api file
#    $(3)  api file to be tested
#    $(4)  stable removed api file
#    $(5)  removed api file to be tested
#    $(6)  arguments for apicheck
#    $(7)  command to run if apicheck failed
#    $(8)  target dependent on this api check
#    $(9)  additional dependencies
define check-api
$(TARGET_OUT_COMMON_INTERMEDIATES)/PACKAGING/$(strip $(1))-timestamp: $(2) $(3) $(4) $(APICHECK) $(9)
	@echo "Checking API:" $(1)
	$(hide) ( $(APICHECK_COMMAND) $(6) $(2) $(3) $(4) $(5) || ( $(7) ; exit 38 ) )
	$(hide) mkdir -p $$(dir $$@)
	$(hide) touch $$@
$(8): $(TARGET_OUT_COMMON_INTERMEDIATES)/PACKAGING/$(strip $(1))-timestamp
endef

## Whether to build from source if prebuilt alternative exists
###########################################################
# $(1): module name
# $(2): LOCAL_PATH
# Expands to empty string if not from source.
ifeq (true,$(ANDROID_BUILD_FROM_SOURCE))
define if-build-from-source
true
endef
else
define if-build-from-source
$(if $(filter $(ANDROID_NO_PREBUILT_MODULES),$(1))$(filter \
    $(addsuffix %,$(ANDROID_NO_PREBUILT_PATHS)),$(2)),true)
endef
endif

# Include makefile $(1) if build from source for module $(2)
# $(1): the makefile to include
# $(2): module name
# $(3): LOCAL_PATH
define include-if-build-from-source
$(if $(call if-build-from-source,$(2),$(3)),$(eval include $(1)))
endef

# Return the arch for the source file of a prebuilt
# Return "none" if no matching arch found and return empty
# if the input is empty, so the result can be passed to
# LOCAL_MODULE_TARGET_ARCH.
# $(1) the list of archs supported by the prebuilt
define get-prebuilt-src-arch
$(strip $(if $(filter $(TARGET_ARCH),$(1)),$(TARGET_ARCH),\
  $(if $(filter $(TARGET_2ND_ARCH),$(1)),$(TARGET_2ND_ARCH),$(if $(1),none))))
endef

# ###############################################################
# Set up statistics gathering
# ###############################################################
STATS.MODULE_TYPE := \
  HOST_STATIC_LIBRARY \
  HOST_SHARED_LIBRARY \
  STATIC_LIBRARY \
  SHARED_LIBRARY \
  EXECUTABLE \
  HOST_EXECUTABLE \
  PACKAGE \
  PHONY_PACKAGE \
  HOST_PREBUILT \
  PREBUILT \
  MULTI_PREBUILT \
  JAVA_LIBRARY \
  STATIC_JAVA_LIBRARY \
  HOST_JAVA_LIBRARY \
  DROIDDOC \
  COPY_HEADERS \
  NATIVE_TEST \
  NATIVE_BENCHMARK \
  HOST_NATIVE_TEST \
  FUZZ_TEST \
  HOST_FUZZ_TEST \
  STATIC_TEST_LIBRARY \
  HOST_STATIC_TEST_LIBRARY \
  NOTICE_FILE \
  HOST_DALVIK_JAVA_LIBRARY \
  HOST_DALVIK_STATIC_JAVA_LIBRARY \
  base_rules \
  HEADER_LIBRARY \
  HOST_TEST_CONFIG \
  TARGET_TEST_CONFIG

$(foreach s,$(STATS.MODULE_TYPE),$(eval STATS.MODULE_TYPE.$(s) :=))
define record-module-type
$(strip $(if $(LOCAL_RECORDED_MODULE_TYPE),,
  $(if $(filter-out $(SOONG_ANDROID_MK),$(LOCAL_MODULE_MAKEFILE)),
    $(if $(filter $(1),$(STATS.MODULE_TYPE)),
      $(eval LOCAL_RECORDED_MODULE_TYPE := true)
        $(eval STATS.MODULE_TYPE.$(1) += 1),
      $(error Invalid module type: $(1))))))
endef

###########################################################
## Compatibility suite tools
###########################################################

# Return a list of output directories for a given suite and the current LOCAL_MODULE.
# Can be passed a subdirectory to use for the common testcase directory.
define compatibility_suite_dirs
  $(strip \
    $(COMPATIBILITY_TESTCASES_OUT_$(1)) \
    $($(my_prefix)OUT_TESTCASES)/$(LOCAL_MODULE)$(2))
endef

# For each suite:
# 1. Copy the files to the many suite output directories.
#    And for test config files, we'll check the .xml is well-formed before copy.
# 2. Add all the files to each suite's dependent files list.
# 3. Do the dependency addition to my_all_targets
# Requires for each suite: use my_compat_dist_config_$(suite) to define the test config.
#    and use my_compat_dist_$(suite) to define the others.
define create-suite-dependencies
$(foreach suite, $(LOCAL_COMPATIBILITY_SUITE), \
  $(eval COMPATIBILITY.$(suite).FILES := \
    $$(COMPATIBILITY.$(suite).FILES) $$(foreach f,$$(my_compat_dist_$(suite)),$$(call word-colon,2,$$(f))) \
      $$(foreach f,$$(my_compat_dist_config_$(suite)),$$(call word-colon,2,$$(f))))) \
$(eval $(my_all_targets) : $(call copy-many-files, \
  $(sort $(foreach suite,$(LOCAL_COMPATIBILITY_SUITE),$(my_compat_dist_$(suite))))) \
  $(call copy-many-xml-files-checked, \
    $(sort $(foreach suite,$(LOCAL_COMPATIBILITY_SUITE),$(my_compat_dist_config_$(suite))))))
endef

###########################################################
## Path Cleaning
###########################################################

# Remove "dir .." combinations (but keep ".. ..")
#
# $(1): The expanded path, where / is converted to ' ' to work with $(word)
define _clean-path-strip-dotdot
$(strip \
  $(if $(word 2,$(1)),
    $(if $(call streq,$(word 2,$(1)),..),
      $(if $(call streq,$(word 1,$(1)),..),
        $(word 1,$(1)) $(call _clean-path-strip-dotdot,$(wordlist 2,$(words $(1)),$(1)))
      ,
        $(call _clean-path-strip-dotdot,$(wordlist 3,$(words $(1)),$(1)))
      )
    ,
      $(word 1,$(1)) $(call _clean-path-strip-dotdot,$(wordlist 2,$(words $(1)),$(1)))
    )
  ,
    $(1)
  )
)
endef

# Remove any leading .. from the path (in case of /..)
#
# Should only be called if the original path started with /
# $(1): The expanded path, where / is converted to ' ' to work with $(word)
define _clean-path-strip-root-dotdots
$(strip $(if $(call streq,$(firstword $(1)),..),
  $(call _clean-path-strip-root-dotdots,$(wordlist 2,$(words $(1)),$(1))),
  $(1)))
endef

# Call _clean-path-strip-dotdot until the path stops changing
# $(1): Non-empty if this path started with a /
# $(2): The expanded path, where / is converted to ' ' to work with $(word)
define _clean-path-expanded
$(strip \
  $(eval _ep := $(call _clean-path-strip-dotdot,$(2)))
  $(if $(1),$(eval _ep := $(call _clean-path-strip-root-dotdots,$(_ep))))
  $(if $(call streq,$(2),$(_ep)),
    $(_ep),
    $(call _clean-path-expanded,$(1),$(_ep))))
endef

# Clean the file path -- remove //, dir/.., extra .
#
# This should be the same semantics as golang's filepath.Clean
#
# $(1): The file path to clean
define clean-path
$(strip \
  $(if $(call streq,$(words $(1)),1),
    $(eval _rooted := $(filter /%,$(1)))
    $(eval _expanded_path := $(filter-out .,$(subst /,$(space),$(1))))
    $(eval _path := $(if $(_rooted),/)$(subst $(space),/,$(call _clean-path-expanded,$(_rooted),$(_expanded_path))))
    $(if $(_path),
      $(_path),
      .
     )
  ,
    $(if $(call streq,$(words $(1)),0),
      .,
      $(error Call clean-path with only one path (without spaces))
    )
  )
)
endef

ifeq ($(TEST_MAKE_clean_path),true)
  define my_test
    $(if $(call streq,$(call clean-path,$(1)),$(2)),,
      $(eval my_failed := true)
      $(warning clean-path test '$(1)': expected '$(2)', got '$(call clean-path,$(1))'))
  endef
  my_failed :=

  # Already clean
  $(call my_test,abc,abc)
  $(call my_test,abc/def,abc/def)
  $(call my_test,a/b/c,a/b/c)
  $(call my_test,.,.)
  $(call my_test,..,..)
  $(call my_test,../..,../..)
  $(call my_test,../../abc,../../abc)
  $(call my_test,/abc,/abc)
  $(call my_test,/,/)

  # Empty is current dir
  $(call my_test,,.)

  # Remove trailing slash
  $(call my_test,abc/,abc)
  $(call my_test,abc/def/,abc/def)
  $(call my_test,a/b/c/,a/b/c)
  $(call my_test,./,.)
  $(call my_test,../,..)
  $(call my_test,../../,../..)
  $(call my_test,/abc/,/abc)

  # Remove doubled slash
  $(call my_test,abc//def//ghi,abc/def/ghi)
  $(call my_test,//abc,/abc)
  $(call my_test,///abc,/abc)
  $(call my_test,//abc//,/abc)
  $(call my_test,abc//,abc)

  # Remove . elements
  $(call my_test,abc/./def,abc/def)
  $(call my_test,/./abc/def,/abc/def)
  $(call my_test,abc/.,abc)

  # Remove .. elements
  $(call my_test,abc/def/ghi/../jkl,abc/def/jkl)
  $(call my_test,abc/def/../ghi/../jkl,abc/jkl)
  $(call my_test,abc/def/..,abc)
  $(call my_test,abc/def/../..,.)
  $(call my_test,/abc/def/../..,/)
  $(call my_test,abc/def/../../..,..)
  $(call my_test,/abc/def/../../..,/)
  $(call my_test,abc/def/../../../ghi/jkl/../../../mno,../../mno)
  $(call my_test,/../abc,/abc)

  # Combinations
  $(call my_test,abc/./../def,def)
  $(call my_test,abc//./../def,def)
  $(call my_test,abc/../../././../def,../../def)

  ifdef my_failed
    $(error failed clean-path test)
  endif
endif

###########################################################
## Given a filepath, returns nonempty if the path cannot be
## validated to be contained in the current directory
## This is, this function checks for '/' and '..'
##
## $(1): path to validate
define try-validate-path-is-subdir
$(strip 
    $(if $(filter /%,$(1)),
        $(1) starts with a slash
    )
    $(if $(filter ../%,$(call clean-path,$(1))),
        $(1) escapes its parent using '..'
    )
    $(if $(strip $(1)),
    ,
        '$(1)' is empty
    )
)
endef

define validate-path-is-subdir
$(if $(call try-validate-path-is-subdir,$(1)),
  $(call pretty-error, Illegal path: $(call try-validate-path-is-subdir,$(1)))
)
endef

###########################################################
## Given a space-delimited list of filepaths, returns
## nonempty if any cannot be validated to be contained in
## the current directory
##
## $(1): path list to validate
define try-validate-paths-are-subdirs
$(strip \
  $(foreach my_path,$(1),\
    $(call try-validate-path-is-subdir,$(my_path))\
  )
)
endef

define validate-paths-are-subdirs
$(if $(call try-validate-paths-are-subdirs,$(1)),
    $(call pretty-error,Illegal paths:\'$(call try-validate-paths-are-subdirs,$(1))\')
)
endef

###########################################################
## Tests of try-validate-path-is-subdir
##     and  try-validate-paths-are-subdirs
define test-validate-paths-are-subdirs
$(eval my_error := $(call try-validate-path-is-subdir,/tmp)) \
$(if $(call streq,$(my_error),/tmp starts with a slash),
,
  $(error incorrect error message for path /tmp. Got '$(my_error)')
) \
$(eval my_error := $(call try-validate-path-is-subdir,../sibling)) \
$(if $(call streq,$(my_error),../sibling escapes its parent using '..'),
,
  $(error incorrect error message for path ../sibling. Got '$(my_error)')
) \
$(eval my_error := $(call try-validate-path-is-subdir,child/../../sibling)) \
$(if $(call streq,$(my_error),child/../../sibling escapes its parent using '..'),
,
  $(error incorrect error message for path child/../../sibling. Got '$(my_error)')
) \
$(eval my_error := $(call try-validate-path-is-subdir,)) \
$(if $(call streq,$(my_error),'' is empty),
,
  $(error incorrect error message for empty path ''. Got '$(my_error)')
) \
$(eval my_error := $(call try-validate-path-is-subdir,subdir/subsubdir)) \
$(if $(call streq,$(my_error),),
,
  $(error rejected valid path 'subdir/subsubdir'. Got '$(my_error)')
)

$(eval my_error := $(call try-validate-paths-are-subdirs,a/b /c/d e/f))
$(if $(call streq,$(my_error),/c/d starts with a slash),
,
  $(error incorrect error message for path list 'a/b /c/d e/f'. Got '$(my_error)')
)
$(eval my_error := $(call try-validate-paths-are-subdirs,a/b c/d))
$(if $(call streq,$(my_error),),
,
  $(error rejected valid path list 'a/b c/d'. Got '$(my_error)')
)
endef
# run test
$(strip $(call test-validate-paths-are-subdirs))

###########################################################
## Validate jacoco class filters and convert them to
## file arguments
## Jacoco class filters are comma-separated lists of class
## files (android.app.Application), and may have '*' as the
## last character to match all classes in a package
## including subpackages.
define jacoco-class-filter-to-file-args
$(strip $(call jacoco-validate-file-args,\
  $(subst $(comma),$(space),\
    $(subst .,/,\
      $(strip $(1))))))
endef

define jacoco-validate-file-args
$(strip $(1)\
  $(call validate-paths-are-subdirs,$(1))
  $(foreach arg,$(1),\
    $(if $(findstring ?,$(arg)),$(call pretty-error,\
      '?' filters are not supported in LOCAL_JACK_COVERAGE_INCLUDE_FILTER or LOCAL_JACK_COVERAGE_EXCLUDE_FILTER))\
    $(if $(findstring *,$(patsubst %*,%,$(arg))),$(call pretty-error,\
      '*' is only supported at the end of a filter in LOCAL_JACK_COVERAGE_INCLUDE_FILTER or LOCAL_JACK_COVERAGE_EXCLUDE_FILTER))\
  ))
endef

###########################################################
## Other includes
###########################################################

# -----------------------------------------------------------------
# Rules and functions to help copy important files to DIST_DIR
# when requested.
include $(BUILD_SYSTEM)/distdir.mk

# Include any vendor specific definitions.mk file
-include $(TOPDIR)vendor/*/build/core/definitions.mk
-include $(TOPDIR)device/*/build/core/definitions.mk
-include $(TOPDIR)product/*/build/core/definitions.mk

# broken:
#	$(foreach file,$^,$(if $(findstring,.a,$(suffix $file)),-l$(file),$(file)))

###########################################################
## Misc notes
###########################################################

#DEPDIR = .deps
#df = $(DEPDIR)/$(*F)

#SRCS = foo.c bar.c ...

#%.o : %.c
#	@$(MAKEDEPEND); \
#	  cp $(df).d $(df).P; \
#	  sed -e 's/#.*//' -e 's/^[^:]*: *//' -e 's/ *\\$$//' \
#	      -e '/^$$/ d' -e 's/$$/ :/' < $(df).d >> $(df).P; \
#	  rm -f $(df).d
#	$(COMPILE.c) -o $@ $<

#-include $(SRCS:%.c=$(DEPDIR)/%.P)


#%.o : %.c
#	$(COMPILE.c) -MD -o $@ $<
#	@cp $*.d $*.P; \
#	  sed -e 's/#.*//' -e 's/^[^:]*: *//' -e 's/ *\\$$//' \
#	      -e '/^$$/ d' -e 's/$$/ :/' < $*.d >> $*.P; \
#	  rm -f $*.d


###########################################################
# Append the information to generate a RRO package for the
# source module.
#
#  $(1): Source module name.
#  $(2): Whether $(3) is a manifest package name or not.
#  $(3): Manifest package name if $(2) is true.
#        Otherwise, android manifest file path of the
#        source module.
#  $(4): Whether LOCAL_EXPORT_PACKAGE_RESOURCES is set or
#        not for the source module.
#  $(5): Resource overlay list.
###########################################################
define append_enforce_rro_sources
  $(eval ENFORCE_RRO_SOURCES += \
      $(strip $(1))||$(strip $(2))||$(strip $(3))||$(strip $(4))||$(call normalize-path-list, $(strip $(5))))
endef

###########################################################
# Generate all RRO packages for source modules stored in
# ENFORCE_RRO_SOURCES
###########################################################
define generate_all_enforce_rro_packages
$(foreach source,$(ENFORCE_RRO_SOURCES), \
  $(eval _o := $(subst ||,$(space),$(source))) \
  $(eval enforce_rro_source_module := $(word 1,$(_o))) \
  $(eval enforce_rro_source_is_manifest_package_name := $(word 2,$(_o))) \
  $(eval enforce_rro_source_manifest_package_info := $(word 3,$(_o))) \
  $(eval enforce_rro_use_res_lib := $(word 4,$(_o))) \
  $(eval enforce_rro_source_overlays := $(subst :, ,$(word 5,$(_o)))) \
  $(eval enforce_rro_module := $(enforce_rro_source_module)__auto_generated_rro) \
  $(eval include $(BUILD_SYSTEM)/generate_enforce_rro.mk) \
  $(eval ALL_MODULES.$(enforce_rro_source_module).REQUIRED += $(enforce_rro_module)) \
)
endef

###########################################################
## Find system_$(VER) in LOCAL_SDK_VERSION
##
## $(1): LOCAL_SDK_VERSION
###########################################################
define has-system-sdk-version
$(filter system_%,$(1))
endef

###########################################################
## Get numerical version in LOCAL_SDK_VERSION
##
## $(1): LOCAL_SDK_VERSION
###########################################################
define get-numeric-sdk-version
$(filter-out current,\
  $(if $(call has-system-sdk-version,$(1)),$(patsubst system_%,%,$(1)),$(1)))
endef

###########################################################
## Convert to lower case without requiring a shell, which isn't cacheable.
##
## $(1): string
###########################################################
to-lower=$(subst A,a,$(subst B,b,$(subst C,c,$(subst D,d,$(subst E,e,$(subst F,f,$(subst G,g,$(subst H,h,$(subst I,i,$(subst J,j,$(subst K,k,$(subst L,l,$(subst M,m,$(subst N,n,$(subst O,o,$(subst P,p,$(subst Q,q,$(subst R,r,$(subst S,s,$(subst T,t,$(subst U,u,$(subst V,v,$(subst W,w,$(subst X,x,$(subst Y,y,$(subst Z,z,$1))))))))))))))))))))))))))

###########################################################
## Convert to upper case without requiring a shell, which isn't cacheable.
##
## $(1): string
###########################################################
to-upper=$(subst a,A,$(subst b,B,$(subst c,C,$(subst d,D,$(subst e,E,$(subst f,F,$(subst g,G,$(subst h,H,$(subst i,I,$(subst j,J,$(subst k,K,$(subst l,L,$(subst m,M,$(subst n,N,$(subst o,O,$(subst p,P,$(subst q,Q,$(subst r,R,$(subst s,S,$(subst t,T,$(subst u,U,$(subst v,V,$(subst w,W,$(subst x,X,$(subst y,Y,$(subst z,Z,$1))))))))))))))))))))))))))

# Sanity-check to-lower and to-upper
lower := abcdefghijklmnopqrstuvwxyz-_
upper := ABCDEFGHIJKLMNOPQRSTUVWXYZ-_

ifneq ($(lower),$(call to-lower,$(upper)))
  $(error to-lower sanity check failure)
endif

ifneq ($(upper),$(call to-upper,$(lower)))
  $(error to-upper sanity check failure)
endif

lower :=
upper :=

###########################################################
## Verify module name meets character requirements:
##   a-z A-Z 0-9
##   _.+-,@~
##
## This is a subset of bazel's target name restrictions:
##   https://docs.bazel.build/versions/master/build-ref.html#name
##
## Kati has problems with '=': https://github.com/google/kati/issues/138
###########################################################
define verify-module-name
$(if $(filter-out $(LOCAL_MODULE),$(subst /,,$(LOCAL_MODULE))), \
  $(call pretty-warning,Module name contains a /$(comma) use LOCAL_MODULE_STEM and LOCAL_MODULE_RELATIVE_PATH instead)) \
$(if $(call _invalid-name-chars,$(LOCAL_MODULE)), \
  $(call pretty-error,Invalid characters in module name: $(call _invalid-name-chars,$(LOCAL_MODULE))))
endef
define _invalid-name-chars
$(subst _,,$(subst .,,$(subst +,,$(subst -,,$(subst $(comma),,$(subst @,,$(subst ~,,$(subst 0,,$(subst 1,,$(subst 2,,$(subst 3,,$(subst 4,,$(subst 5,,$(subst 6,,$(subst 7,,$(subst 8,,$(subst 9,,$(subst a,,$(subst b,,$(subst c,,$(subst d,,$(subst e,,$(subst f,,$(subst g,,$(subst h,,$(subst i,,$(subst j,,$(subst k,,$(subst l,,$(subst m,,$(subst n,,$(subst o,,$(subst p,,$(subst q,,$(subst r,,$(subst s,,$(subst t,,$(subst u,,$(subst v,,$(subst w,,$(subst x,,$(subst y,,$(subst z,,$(call to-lower,$(1)))))))))))))))))))))))))))))))))))))))))))))
endef
.KATI_READONLY := verify-module-name _invalid-name-chars

###########################################################
## Verify module stem meets character requirements:
##   a-z A-Z 0-9
##   _.+-,@~
##
## This is a subset of bazel's target name restrictions:
##   https://docs.bazel.build/versions/master/build-ref.html#name
##
## $(1): The module stem variable to check
###########################################################
define verify-module-stem
$(if $(filter-out $($(1)),$(subst /,,$($(1)))), \
  $(call pretty-warning,Module stem \($(1)\) contains a /$(comma) use LOCAL_MODULE_RELATIVE_PATH instead)) \
$(if $(call _invalid-name-chars,$($(1))), \
  $(call pretty-error,Invalid characters in module stem \($(1)\): $(call _invalid-name-chars,$($(1)))))
endef
.KATI_READONLY := verify-module-stem

$(KATI_obsolete_var \
  create-empty-package \
  initialize-package-file \
  add-jni-shared-libs-to-package,\
  These functions have been removed)<|MERGE_RESOLUTION|>--- conflicted
+++ resolved
@@ -2301,31 +2301,6 @@
 $(hide) rm -f $(dir $@)d8_input.jar
 endef
 
-<<<<<<< HEAD
-# Create a mostly-empty .jar file that we'll add to later.
-# The MacOS jar tool doesn't like creating empty jar files,
-# so we need to give it something.
-# $(1) package to create
-define create-empty-package
-@mkdir -p $(dir $(1))
-$(hide) touch $(dir $(1))zipdummy
-$(hide) $(JAR) cf $(1) -C $(dir $(1)) zipdummy
-$(hide) zip -qd $(1) zipdummy
-$(hide) rm $(dir $(1))zipdummy
-endef
-
-# Copy an arhchive file and delete any class files and empty folders inside.
-# $(1): the source archive file.
-# $(2): the destination archive file.
-define initialize-package-file
-@mkdir -p $(dir $(2))
-$(hide) cp -f $(1) $(2)
-$(hide) zip -qd $(2) "*.class" "*/" \
-    || true # Ignore the error when nothing to delete.
-endef
-
-=======
->>>>>>> d828c07b
 #TODO: we kinda want to build different asset packages for
 #      different configurations, then combine them later (or something).
 #      Per-locale, etc.
@@ -2336,13 +2311,8 @@
 #values; applications can override these by explicitly stating
 #them in their manifest.
 # $(1) the package file
-<<<<<<< HEAD
-define add-assets-to-package
-$(hide) $(AAPT_ASAN_OPTIONS) $(AAPT) package -u $(PRIVATE_AAPT_FLAGS) \
-=======
 define create-assets-package
 $(hide) $(AAPT_ASAN_OPTIONS) $(AAPT) package $(PRIVATE_AAPT_FLAGS) \
->>>>>>> d828c07b
     $(addprefix -c , $(PRIVATE_PRODUCT_AAPT_CONFIG)) \
     $(addprefix --preferred-density , $(PRIVATE_PRODUCT_AAPT_PREF_CONFIG)) \
     $(addprefix -M , $(PRIVATE_ANDROID_MANIFEST)) \
@@ -2382,21 +2352,6 @@
 endif
 
 # $(1): the package file
-<<<<<<< HEAD
-define add-jni-shared-libs-to-package
-$(hide) rm -rf $(dir $(1))lib
-$(hide) mkdir -p $(addprefix $(dir $(1))lib/,$(PRIVATE_JNI_SHARED_LIBRARIES_ABI))
-$(foreach abi,$(PRIVATE_JNI_SHARED_LIBRARIES_ABI),\
-  $(call _add-jni-shared-libs-to-package-per-abi,$(1),$(abi),\
-    $(patsubst $(abi):%,%,$(filter $(abi):%,$(PRIVATE_JNI_SHARED_LIBRARIES)))))
-$(hide) (cd $(dir $(1)) && zip -qrX $(JNI_COMPRESS_FLAGS) $(notdir $(1)) lib)
-$(hide) rm -rf $(dir $(1))lib
-endef
-
-# $(1): the package file.
-define add-dex-to-package
-$(hide) find $(dir $(PRIVATE_DEX_FILE)) -maxdepth 1 -name "classes*.dex" | sort | xargs zip -qjX $(1)
-=======
 define create-jni-shared-libs-package
 rm -rf $(dir $(1))lib
 mkdir -p $(addprefix $(dir $(1))lib/,$(PRIVATE_JNI_SHARED_LIBRARIES_ABI))
@@ -2418,7 +2373,6 @@
 # $(1) destination package.
 define add-java-resources-to
   $(call _java-resources,$(1),u)
->>>>>>> d828c07b
 endef
 
 # Add java resources added by the current module to a new jar.
