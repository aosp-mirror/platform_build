# distributed under the License is distributed on an "AS IS" BASIS,
# WITHOUT WARRANTIES OR CONDITIONS OF ANY KIND, either express or implied.
# See the License for the specific language governing permissions and
# limitations under the License.
#
# BUILD_ID is usually used to specify the branch name
# (like "MAIN") or a branch name and a release candidate
# (like "CRB01").  It must be a single word, and is
# capitalized by convention.

<<<<<<< HEAD
BUILD_ID=AXH9.230721.003
=======
BUILD_ID=AXI6.231106.030
>>>>>>> e8bdd909
<|MERGE_RESOLUTION|>--- conflicted
+++ resolved
@@ -8,8 +8,4 @@
 # (like "CRB01").  It must be a single word, and is
 # capitalized by convention.
 
-<<<<<<< HEAD
-BUILD_ID=AXH9.230721.003
-=======
-BUILD_ID=AXI6.231106.030
->>>>>>> e8bdd909
+BUILD_ID=AXH9.240102.001