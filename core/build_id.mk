#
# Copyright (C) 2008 The Android Open Source Project
#
# Licensed under the Apache License, Version 2.0 (the "License");
# you may not use this file except in compliance with the License.
# You may obtain a copy of the License at
#
#      http://www.apache.org/licenses/LICENSE-2.0
#
# Unless required by applicable law or agreed to in writing, software
# distributed under the License is distributed on an "AS IS" BASIS,
# WITHOUT WARRANTIES OR CONDITIONS OF ANY KIND, either express or implied.
# See the License for the specific language governing permissions and
# limitations under the License.
#
# BUILD_ID is usually used to specify the branch name
# (like "MAIN") or a branch name and a release candidate
# (like "CRB01").  It must be a single word, and is
# capitalized by convention.

<<<<<<< HEAD
export BUILD_ID=PCR1.180904.002
=======
export BUILD_ID=PPR1.180905.003
>>>>>>> 510b1bea
<|MERGE_RESOLUTION|>--- conflicted
+++ resolved
@@ -18,8 +18,4 @@
 # (like "CRB01").  It must be a single word, and is
 # capitalized by convention.
 
-<<<<<<< HEAD
-export BUILD_ID=PCR1.180904.002
-=======
-export BUILD_ID=PPR1.180905.003
->>>>>>> 510b1bea
+export BUILD_ID=PCR1.180913.001