#
# Copyright (C) 2008 The Android Open Source Project
#
# Licensed under the Apache License, Version 2.0 (the "License");
# you may not use this file except in compliance with the License.
# You may obtain a copy of the License at
#
#      http://www.apache.org/licenses/LICENSE-2.0
#
# Unless required by applicable law or agreed to in writing, software
# distributed under the License is distributed on an "AS IS" BASIS,
# WITHOUT WARRANTIES OR CONDITIONS OF ANY KIND, either express or implied.
# See the License for the specific language governing permissions and
# limitations under the License.
#
# BUILD_ID is usually used to specify the branch name
# (like "MAIN") or a branch name and a release candidate
# (like "CRB01").  It must be a single word, and is
# capitalized by convention.

<<<<<<< HEAD
BUILD_ID=SP2A.220305.011
=======
BUILD_ID=SPM2.220224.003
>>>>>>> f67c9fb7
<|MERGE_RESOLUTION|>--- conflicted
+++ resolved
@@ -18,8 +18,4 @@
 # (like "CRB01").  It must be a single word, and is
 # capitalized by convention.
 
-<<<<<<< HEAD
-BUILD_ID=SP2A.220305.011
-=======
-BUILD_ID=SPM2.220224.003
->>>>>>> f67c9fb7
+BUILD_ID=SPM2.220224.003