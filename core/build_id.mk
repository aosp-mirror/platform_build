--- conflicted
+++ resolved
@@ -18,8 +18,4 @@
 # (like "CRB01").  It must be a single word, and is
 # capitalized by convention.
 
-<<<<<<< HEAD
-BUILD_ID=340815100
-=======
-BUILD_ID=UP1A.230623.003
->>>>>>> c05b1333
+BUILD_ID=340817000