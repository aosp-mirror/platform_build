#
# Copyright (C) 2008 The Android Open Source Project
#
# Licensed under the Apache License, Version 2.0 (the "License");
# you may not use this file except in compliance with the License.
# You may obtain a copy of the License at
#
#      http://www.apache.org/licenses/LICENSE-2.0
#
# Unless required by applicable law or agreed to in writing, software
# distributed under the License is distributed on an "AS IS" BASIS,
# WITHOUT WARRANTIES OR CONDITIONS OF ANY KIND, either express or implied.
# See the License for the specific language governing permissions and
# limitations under the License.
#
# BUILD_ID is usually used to specify the branch name
# (like "MAIN") or a branch name and a release candidate
# (like "CRB01").  It must be a single word, and is
# capitalized by convention.

<<<<<<< HEAD
export BUILD_ID=OPM2.171019.007
=======
export BUILD_ID=OPM1.171019.009
>>>>>>> 33032fe7
<|MERGE_RESOLUTION|>--- conflicted
+++ resolved
@@ -18,8 +18,4 @@
 # (like "CRB01").  It must be a single word, and is
 # capitalized by convention.
 
-<<<<<<< HEAD
-export BUILD_ID=OPM2.171019.007
-=======
-export BUILD_ID=OPM1.171019.009
->>>>>>> 33032fe7
+export BUILD_ID=OPM2.171019.009