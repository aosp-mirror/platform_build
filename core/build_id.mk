#
# Copyright (C) 2008 The Android Open Source Project
#
# Licensed under the Apache License, Version 2.0 (the "License");
# you may not use this file except in compliance with the License.
# You may obtain a copy of the License at
#
#      http://www.apache.org/licenses/LICENSE-2.0
#
# Unless required by applicable law or agreed to in writing, software
# distributed under the License is distributed on an "AS IS" BASIS,
# WITHOUT WARRANTIES OR CONDITIONS OF ANY KIND, either express or implied.
# See the License for the specific language governing permissions and
# limitations under the License.
#
# BUILD_ID is usually used to specify the branch name
# (like "MAIN") or a branch name and a release candidate
# (like "CRB01").  It must be a single word, and is
# capitalized by convention.

<<<<<<< HEAD
BUILD_ID=UD1A.221111.002
=======
BUILD_ID=UP1A.221111.003
>>>>>>> 0d550948
<|MERGE_RESOLUTION|>--- conflicted
+++ resolved
@@ -18,8 +18,4 @@
 # (like "CRB01").  It must be a single word, and is
 # capitalized by convention.
 
-<<<<<<< HEAD
-BUILD_ID=UD1A.221111.002
-=======
-BUILD_ID=UP1A.221111.003
->>>>>>> 0d550948
+BUILD_ID=UD1A.221112.001