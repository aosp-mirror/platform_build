--- conflicted
+++ resolved
@@ -18,8 +18,4 @@
 # (like "CRB01").  It must be a single word, and is
 # capitalized by convention.
 
-<<<<<<< HEAD
-BUILD_ID=UD1A.221215.001
-=======
-BUILD_ID=UP1A.221216.002
->>>>>>> 2da17a10
+BUILD_ID=UD1A.221216.001