#
# Copyright (C) 2008 The Android Open Source Project
#
# Licensed under the Apache License, Version 2.0 (the "License");
# you may not use this file except in compliance with the License.
# You may obtain a copy of the License at
#
#      http://www.apache.org/licenses/LICENSE-2.0
#
# Unless required by applicable law or agreed to in writing, software
# distributed under the License is distributed on an "AS IS" BASIS,
# WITHOUT WARRANTIES OR CONDITIONS OF ANY KIND, either express or implied.
# See the License for the specific language governing permissions and
# limitations under the License.
#
# BUILD_ID is usually used to specify the branch name
# (like "MAIN") or a branch name and a release candidate
# (like "CRB01").  It must be a single word, and is
# capitalized by convention.

<<<<<<< HEAD
BUILD_ID=350007000
=======
BUILD_ID=AP3A.240321.001
>>>>>>> 57cfbb89
<|MERGE_RESOLUTION|>--- conflicted
+++ resolved
@@ -18,8 +18,4 @@
 # (like "CRB01").  It must be a single word, and is
 # capitalized by convention.
 
-<<<<<<< HEAD
-BUILD_ID=350007000
-=======
-BUILD_ID=AP3A.240321.001
->>>>>>> 57cfbb89
+BUILD_ID=350008000