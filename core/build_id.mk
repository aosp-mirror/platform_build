#
# Copyright (C) 2008 The Android Open Source Project
#
# Licensed under the Apache License, Version 2.0 (the "License");
# you may not use this file except in compliance with the License.
# You may obtain a copy of the License at
#
#      http://www.apache.org/licenses/LICENSE-2.0
#
# Unless required by applicable law or agreed to in writing, software
# distributed under the License is distributed on an "AS IS" BASIS,
# WITHOUT WARRANTIES OR CONDITIONS OF ANY KIND, either express or implied.
# See the License for the specific language governing permissions and
# limitations under the License.
#
# BUILD_ID is usually used to specify the branch name
# (like "MAIN") or a branch name and a release candidate
# (like "CRB01").  It must be a single word, and is
# capitalized by convention.

<<<<<<< HEAD
BUILD_ID=TPM1.221011.001
=======
BUILD_ID=TQ1A.221205.010
>>>>>>> 72d3e16b
<|MERGE_RESOLUTION|>--- conflicted
+++ resolved
@@ -18,8 +18,4 @@
 # (like "CRB01").  It must be a single word, and is
 # capitalized by convention.
 
-<<<<<<< HEAD
-BUILD_ID=TPM1.221011.001
-=======
-BUILD_ID=TQ1A.221205.010
->>>>>>> 72d3e16b
+BUILD_ID=TPM1.221101.001