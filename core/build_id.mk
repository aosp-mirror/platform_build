--- conflicted
+++ resolved
@@ -18,8 +18,4 @@
 # (like "CRB01").  It must be a single word, and is
 # capitalized by convention.
 
-<<<<<<< HEAD
-BUILD_ID=350010000
-=======
-BUILD_ID=AP3A.240402.001
->>>>>>> bb179f5f
+BUILD_ID=350011000