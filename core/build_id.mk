--- conflicted
+++ resolved
@@ -18,8 +18,4 @@
 # (like "CRB01").  It must be a single word, and is
 # capitalized by convention.
 
-<<<<<<< HEAD
-export BUILD_ID=OPD2.170816.001
-=======
-export BUILD_ID=OPD1.170816.007
->>>>>>> fc8318e6
+export BUILD_ID=OPD2.170816.002