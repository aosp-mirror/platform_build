--- conflicted
+++ resolved
@@ -18,8 +18,4 @@
 # (like "CRB01").  It must be a single word, and is
 # capitalized by convention.
 
-<<<<<<< HEAD
-BUILD_ID=RP1A.201005.006
-=======
-BUILD_ID=RPM1.200923.001
->>>>>>> feb8a49c
+BUILD_ID=RPM1.200923.001