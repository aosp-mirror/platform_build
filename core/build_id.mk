--- conflicted
+++ resolved
@@ -18,8 +18,4 @@
 # (like "CRB01").  It must be a single word, and is
 # capitalized by convention.
 
-<<<<<<< HEAD
-export BUILD_ID=MOB31V
-=======
-export BUILD_ID=MMB29X
->>>>>>> 7ed86839
+export BUILD_ID=MMB29X