--- conflicted
+++ resolved
@@ -18,8 +18,4 @@
 # (like "CRB01").  It must be a single word, and is
 # capitalized by convention.
 
-<<<<<<< HEAD
-BUILD_ID=TPM1.230103.001
-=======
-BUILD_ID=TQ1A.230205.002
->>>>>>> 588d24df
+BUILD_ID=TPM1.230119.001