#
# Copyright (C) 2008 The Android Open Source Project
#
# Licensed under the Apache License, Version 2.0 (the "License");
# you may not use this file except in compliance with the License.
# You may obtain a copy of the License at
#
#      http://www.apache.org/licenses/LICENSE-2.0
#
# Unless required by applicable law or agreed to in writing, software
# distributed under the License is distributed on an "AS IS" BASIS,
# WITHOUT WARRANTIES OR CONDITIONS OF ANY KIND, either express or implied.
# See the License for the specific language governing permissions and
# limitations under the License.
#
# BUILD_ID is usually used to specify the branch name
# (like "MAIN") or a branch name and a release candidate
# (like "CRB01").  It must be a single word, and is
# capitalized by convention.

<<<<<<< HEAD
BUILD_ID=350002000
=======
BUILD_ID=AP3A.240229.001
>>>>>>> 37d5b213
<|MERGE_RESOLUTION|>--- conflicted
+++ resolved
@@ -18,8 +18,4 @@
 # (like "CRB01").  It must be a single word, and is
 # capitalized by convention.
 
-<<<<<<< HEAD
-BUILD_ID=350002000
-=======
-BUILD_ID=AP3A.240229.001
->>>>>>> 37d5b213
+BUILD_ID=350003000