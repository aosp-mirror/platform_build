--- conflicted
+++ resolved
@@ -18,8 +18,4 @@
 # (like "CRB01").  It must be a single word, and is
 # capitalized by convention.
 
-<<<<<<< HEAD
-BUILD_ID=MASTER
-=======
-BUILD_ID=MAIN
->>>>>>> fbd3468d
+BUILD_ID=MAIN