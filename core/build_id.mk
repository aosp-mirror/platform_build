--- conflicted
+++ resolved
@@ -18,8 +18,4 @@
 # (like "CRB01").  It must be a single word, and is
 # capitalized by convention.
 
-<<<<<<< HEAD
-BUILD_ID=RPM1.210504.001
-=======
-BUILD_ID=RQ3A.210705.001
->>>>>>> 5495cbdd
+BUILD_ID=RPM1.210616.001