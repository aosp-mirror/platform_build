--- conflicted
+++ resolved
@@ -692,14 +692,12 @@
 	$(INSTALLED_USERDATAIMAGE_TARGET) \
 	$(INSTALLED_FILES_FILE)
 
-<<<<<<< HEAD
 ifeq ($(EMMA_INSTRUMENT),true)
   $(call dist-for-goals, droid, $(EMMA_META_ZIP))
 endif
-=======
+
 # dist_libraries only for putting your library into the dist directory with a full build.
 .PHONY: dist_libraries
->>>>>>> a6bed2f7
 
 ifneq ($(TARGET_BUILD_APPS),)
   # If this build is just for apps, only build apps and not the full system by default.
