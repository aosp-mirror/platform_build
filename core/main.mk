--- conflicted
+++ resolved
@@ -399,11 +399,8 @@
 	development/host \
 	development/tools/etc1tool \
 	development/tools/line_endings \
-<<<<<<< HEAD
+	development/tools/emulator/opengl \
 	external/clang \
-=======
-	development/tools/emulator/opengl \
->>>>>>> 7be88d00
 	external/easymock \
 	external/expat \
 	external/libpng \
