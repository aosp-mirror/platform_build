ifneq ($(TARGET_2ND_ARCH),)

# JNI - needs 64-bit VM
_64_bit_directory_blacklist += \
	external/conscrypt \
	external/neven \
	external/svox \
	packages \

# Chromium/V8: needs 64-bit support
_64_bit_directory_blacklist += \
	external/chromium \
	external/chromium-libpac \
	external/chromium_org \
	external/skia \
	frameworks/webview \

# misc build errors
_64_bit_directory_blacklist += \
	external/bluetooth/bluedroid \
	external/oprofile/opcontrol \
	external/tcpdump \
	frameworks/av \
	frameworks/base \
	frameworks/ex \
	frameworks/ml \
	frameworks/opt \
	frameworks/wilhelm \
	frameworks/native/cmds/idmap \
	device/generic/goldfish/opengl \
	device/generic/goldfish/camera \

<<<<<<< HEAD
# depends on libnl_2
_64_bit_directory_blacklist += \
	external/android-clat \
	external/wpa_supplicant_8 \

=======
>>>>>>> 9057f619
# depends on frameworks/av
_64_bit_directory_blacklist += \
	external/srec \
	hardware/libhardware_legacy/audio \
	hardware/libhardware/modules/audio_remote_submix \

_64_bit_directory_blacklist_pattern := $(addsuffix %,$(_64_bit_directory_blacklist))

define directory_is_64_bit_blacklisted
$(if $(filter $(_64_bit_directory_blacklist_pattern),$(1)),true)
endef
else
define directory_is_64_bit_blacklisted
endef
endif<|MERGE_RESOLUTION|>--- conflicted
+++ resolved
@@ -30,14 +30,6 @@
 	device/generic/goldfish/opengl \
 	device/generic/goldfish/camera \
 
-<<<<<<< HEAD
-# depends on libnl_2
-_64_bit_directory_blacklist += \
-	external/android-clat \
-	external/wpa_supplicant_8 \
-
-=======
->>>>>>> 9057f619
 # depends on frameworks/av
 _64_bit_directory_blacklist += \
 	external/srec \
