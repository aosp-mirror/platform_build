# Put some miscellaneous rules here

# HACK: clear LOCAL_PATH from including last build target before calling
# intermedites-dir-for
LOCAL_PATH := $(BUILD_SYSTEM)

# Pick a reasonable string to use to identify files.
ifneq (,$(filter eng.%,$(BUILD_NUMBER)))
  # BUILD_NUMBER has a timestamp in it, which means that
  # it will change every time.  Pick a stable value.
  FILE_NAME_TAG := eng.$(USER)
else
  FILE_NAME_TAG := $(BUILD_NUMBER)
endif

# -----------------------------------------------------------------
# Define rules to copy PRODUCT_COPY_FILES defined by the product.
# PRODUCT_COPY_FILES contains words like <source file>:<dest file>[:<owner>].
# <dest file> is relative to $(PRODUCT_OUT), so it should look like,
# e.g., "system/etc/file.xml".
# The filter part means "only eval the copy-one-file rule if this
# src:dest pair is the first one to match the same dest"
#$(1): the src:dest pair
define check-product-copy-files
$(if $(filter %.apk, $(call word-colon, 2, $(1))),$(error \
    Prebuilt apk found in PRODUCT_COPY_FILES: $(1), use BUILD_PREBUILT instead!))
endef
# filter out the duplicate <source file>:<dest file> pairs.
unique_product_copy_files_pairs :=
$(foreach cf,$(PRODUCT_COPY_FILES), \
    $(if $(filter $(unique_product_copy_files_pairs),$(cf)),,\
        $(eval unique_product_copy_files_pairs += $(cf))))
unique_product_copy_files_destinations :=
$(foreach cf,$(unique_product_copy_files_pairs), \
    $(eval _src := $(call word-colon,1,$(cf))) \
    $(eval _dest := $(call word-colon,2,$(cf))) \
    $(call check-product-copy-files,$(cf)) \
    $(if $(filter $(unique_product_copy_files_destinations),$(_dest)), \
        $(info PRODUCT_COPY_FILES $(cf) ignored.), \
        $(eval _fulldest := $(call append-path,$(PRODUCT_OUT),$(_dest))) \
        $(if $(filter %.xml,$(_dest)),\
            $(eval $(call copy-xml-file-checked,$(_src),$(_fulldest))),\
            $(eval $(call copy-one-file,$(_src),$(_fulldest)))) \
        $(eval ALL_DEFAULT_INSTALLED_MODULES += $(_fulldest)) \
        $(eval unique_product_copy_files_destinations += $(_dest))))
unique_product_copy_files_pairs :=
unique_product_copy_files_destinations :=

# -----------------------------------------------------------------
# Define rules to copy headers defined in copy_headers.mk
# If more than one makefile declared a header, print a warning,
# then copy the last one defined. This matches the previous make
# behavior.
$(foreach dest,$(ALL_COPIED_HEADERS), \
    $(eval _srcs := $(ALL_COPIED_HEADERS.$(dest).SRC)) \
    $(eval _src := $(word $(words $(_srcs)),$(_srcs))) \
    $(if $(call streq,$(_src),$(_srcs)),, \
        $(warning Duplicate header copy: $(dest)) \
	$(warning Defined in: $(ALL_COPIED_HEADERS.$(dest).MAKEFILE))) \
    $(eval $(call copy-one-header,$(_src),$(dest))))
all_copied_headers: $(ALL_COPIED_HEADERS)

# -----------------------------------------------------------------
# docs/index.html
ifeq (,$(TARGET_BUILD_APPS))
gen := $(OUT_DOCS)/index.html
ALL_DOCS += $(gen)
$(gen): frameworks/base/docs/docs-redirect-index.html
	@mkdir -p $(dir $@)
	@cp -f $< $@
endif

# -----------------------------------------------------------------
# default.prop
INSTALLED_DEFAULT_PROP_TARGET := $(TARGET_ROOT_OUT)/default.prop
ALL_DEFAULT_INSTALLED_MODULES += $(INSTALLED_DEFAULT_PROP_TARGET)
FINAL_DEFAULT_PROPERTIES := \
    $(call collapse-pairs, $(ADDITIONAL_DEFAULT_PROPERTIES))
FINAL_DEFAULT_PROPERTIES += \
    $(call collapse-pairs, $(PRODUCT_DEFAULT_PROPERTY_OVERRIDES))
FINAL_DEFAULT_PROPERTIES := $(call uniq-pairs-by-first-component, \
    $(FINAL_DEFAULT_PROPERTIES),=)

intermediate_system_build_prop := $(call intermediates-dir-for,ETC,system_build_prop)/build.prop

$(INSTALLED_DEFAULT_PROP_TARGET): $(intermediate_system_build_prop)
	@echo Target buildinfo: $@
	@mkdir -p $(dir $@)
	$(hide) echo "#" > $@; \
	        echo "# ADDITIONAL_DEFAULT_PROPERTIES" >> $@; \
	        echo "#" >> $@;
	$(hide) $(foreach line,$(FINAL_DEFAULT_PROPERTIES), \
		echo "$(line)" >> $@;)
	$(hide) echo "#" >> $@; \
	        echo "# BOOTIMAGE_BUILD_PROPERTIES" >> $@; \
	        echo "#" >> $@;
	$(hide) echo ro.bootimage.build.date=`$(DATE_FROM_FILE)`>>$@
	$(hide) echo ro.bootimage.build.date.utc=`$(DATE_FROM_FILE) +%s`>>$@
	$(hide) echo ro.bootimage.build.fingerprint="$(BUILD_FINGERPRINT_FROM_FILE)">>$@
	$(hide) build/tools/post_process_props.py $@

# -----------------------------------------------------------------
# build.prop
INSTALLED_BUILD_PROP_TARGET := $(TARGET_OUT)/build.prop
ALL_DEFAULT_INSTALLED_MODULES += $(INSTALLED_BUILD_PROP_TARGET)
FINAL_BUILD_PROPERTIES := \
    $(call collapse-pairs, $(ADDITIONAL_BUILD_PROPERTIES))
FINAL_BUILD_PROPERTIES := $(call uniq-pairs-by-first-component, \
    $(FINAL_BUILD_PROPERTIES),=)

# A list of arbitrary tags describing the build configuration.
# Force ":=" so we can use +=
BUILD_VERSION_TAGS := $(BUILD_VERSION_TAGS)
ifeq ($(TARGET_BUILD_TYPE),debug)
  BUILD_VERSION_TAGS += debug
endif
# The "test-keys" tag marks builds signed with the old test keys,
# which are available in the SDK.  "dev-keys" marks builds signed with
# non-default dev keys (usually private keys from a vendor directory).
# Both of these tags will be removed and replaced with "release-keys"
# when the target-files is signed in a post-build step.
ifeq ($(DEFAULT_SYSTEM_DEV_CERTIFICATE),build/target/product/security/testkey)
BUILD_KEYS := test-keys
else
BUILD_KEYS := dev-keys
endif
BUILD_VERSION_TAGS += $(BUILD_KEYS)
BUILD_VERSION_TAGS := $(subst $(space),$(comma),$(sort $(BUILD_VERSION_TAGS)))

# A human-readable string that descibes this build in detail.
build_desc := $(TARGET_PRODUCT)-$(TARGET_BUILD_VARIANT) $(PLATFORM_VERSION) $(BUILD_ID) $(BUILD_NUMBER_FROM_FILE) $(BUILD_VERSION_TAGS)
$(intermediate_system_build_prop): PRIVATE_BUILD_DESC := $(build_desc)

# The string used to uniquely identify the combined build and product; used by the OTA server.
ifeq (,$(strip $(BUILD_FINGERPRINT)))
  ifneq ($(filter eng.%,$(BUILD_NUMBER)),)
    # Trim down BUILD_FINGERPRINT: the default BUILD_NUMBER makes it easily exceed
    # the Android system property length limit (PROPERTY_VALUE_MAX=92).
    BF_BUILD_NUMBER := $(shell echo $${USER:0:6})$(shell $(DATE) +%m%d%H%M)
  else
    BF_BUILD_NUMBER := $(BUILD_NUMBER)
  endif
  BUILD_FINGERPRINT := $(PRODUCT_BRAND)/$(TARGET_PRODUCT)/$(TARGET_DEVICE):$(PLATFORM_VERSION)/$(BUILD_ID)/$(BF_BUILD_NUMBER):$(TARGET_BUILD_VARIANT)/$(BUILD_VERSION_TAGS)
endif
ifneq ($(words $(BUILD_FINGERPRINT)),1)
  $(error BUILD_FINGERPRINT cannot contain spaces: "$(BUILD_FINGERPRINT)")
endif

$(shell mkdir -p $(PRODUCT_OUT) && echo $(BUILD_FINGERPRINT) > $(PRODUCT_OUT)/build_fingerprint.txt)
BUILD_FINGERPRINT_FROM_FILE := $$(cat $(PRODUCT_OUT)/build_fingerprint.txt)

# The string used to uniquely identify the system build; used by the OTA server.
# This purposefully excludes any product-specific variables.
ifeq (,$(strip $(BUILD_THUMBPRINT)))
  BUILD_THUMBPRINT := $(PLATFORM_VERSION)/$(BUILD_ID)/$(BUILD_NUMBER):$(TARGET_BUILD_VARIANT)/$(BUILD_VERSION_TAGS)
endif
ifneq ($(words $(BUILD_THUMBPRINT)),1)
  $(error BUILD_THUMBPRINT cannot contain spaces: "$(BUILD_THUMBPRINT)")
endif

KNOWN_OEM_THUMBPRINT_PROPERTIES := \
    ro.product.brand \
    ro.product.name \
    ro.product.device
OEM_THUMBPRINT_PROPERTIES := $(filter $(KNOWN_OEM_THUMBPRINT_PROPERTIES),\
    $(PRODUCTS.$(INTERNAL_PRODUCT).PRODUCT_OEM_PROPERTIES))

# Display parameters shown under Settings -> About Phone
ifeq ($(TARGET_BUILD_VARIANT),user)
  # User builds should show:
  # release build number or branch.buld_number non-release builds

  # Dev. branches should have DISPLAY_BUILD_NUMBER set
  ifeq (true,$(DISPLAY_BUILD_NUMBER))
    BUILD_DISPLAY_ID := $(BUILD_ID).$(BUILD_NUMBER_FROM_FILE) $(BUILD_KEYS)
  else
    BUILD_DISPLAY_ID := $(BUILD_ID) $(BUILD_KEYS)
  endif
else
  # Non-user builds should show detailed build information
  BUILD_DISPLAY_ID := $(build_desc)
endif

# Accepts a whitespace separated list of product locales such as
# (en_US en_AU en_GB...) and returns the first locale in the list with
# underscores replaced with hyphens. In the example above, this will
# return "en-US".
define get-default-product-locale
$(strip $(subst _,-, $(firstword $(1))))
endef

BUILDINFO_SH := build/tools/buildinfo.sh

# TARGET_BUILD_FLAVOR and ro.build.flavor are used only by the test harness to distinguish builds.
TARGET_BUILD_FLAVOR := $(TARGET_PRODUCT)-$(TARGET_BUILD_VARIANT)
ifdef SANITIZE_TARGET
TARGET_BUILD_FLAVOR := $(TARGET_BUILD_FLAVOR)_asan
endif

ifdef TARGET_SYSTEM_PROP
system_prop_file := $(TARGET_SYSTEM_PROP)
else
system_prop_file := $(wildcard $(TARGET_DEVICE_DIR)/system.prop)
endif
$(intermediate_system_build_prop): $(BUILDINFO_SH) $(INTERNAL_BUILD_ID_MAKEFILE) $(BUILD_SYSTEM)/version_defaults.mk $(system_prop_file) $(INSTALLED_ANDROID_INFO_TXT_TARGET)
	@echo Target buildinfo: $@
	@mkdir -p $(dir $@)
	$(hide) echo > $@
ifneq ($(PRODUCTS.$(INTERNAL_PRODUCT).PRODUCT_OEM_PROPERTIES),)
	$(hide) echo "#" >> $@; \
	        echo "# PRODUCT_OEM_PROPERTIES" >> $@; \
	        echo "#" >> $@;
	$(hide) $(foreach prop,$(PRODUCTS.$(INTERNAL_PRODUCT).PRODUCT_OEM_PROPERTIES), \
		echo "import /oem/oem.prop $(prop)" >> $@;)
endif
	$(hide) TARGET_BUILD_TYPE="$(TARGET_BUILD_VARIANT)" \
			TARGET_BUILD_FLAVOR="$(TARGET_BUILD_FLAVOR)" \
			TARGET_DEVICE="$(TARGET_DEVICE)" \
			PRODUCT_NAME="$(TARGET_PRODUCT)" \
			PRODUCT_BRAND="$(PRODUCT_BRAND)" \
			PRODUCT_DEFAULT_LOCALE="$(call get-default-product-locale,$(PRODUCT_LOCALES))" \
			PRODUCT_DEFAULT_WIFI_CHANNELS="$(PRODUCT_DEFAULT_WIFI_CHANNELS)" \
			PRODUCT_MODEL="$(PRODUCT_MODEL)" \
			PRODUCT_MANUFACTURER="$(PRODUCT_MANUFACTURER)" \
			PRIVATE_BUILD_DESC="$(PRIVATE_BUILD_DESC)" \
			BUILD_ID="$(BUILD_ID)" \
			BUILD_DISPLAY_ID="$(BUILD_DISPLAY_ID)" \
			DATE="$(DATE_FROM_FILE)" \
			BUILD_NUMBER="$(BUILD_NUMBER_FROM_FILE)" \
			BOARD_BUILD_SYSTEM_ROOT_IMAGE="$(BOARD_BUILD_SYSTEM_ROOT_IMAGE)" \
			AB_OTA_UPDATER="$(AB_OTA_UPDATER)" \
			PLATFORM_VERSION="$(PLATFORM_VERSION)" \
			PLATFORM_SECURITY_PATCH="$(PLATFORM_SECURITY_PATCH)" \
			PLATFORM_BASE_OS="$(PLATFORM_BASE_OS)" \
			PLATFORM_SDK_VERSION="$(PLATFORM_SDK_VERSION)" \
			PLATFORM_PREVIEW_SDK_VERSION="$(PLATFORM_PREVIEW_SDK_VERSION)" \
			PLATFORM_VERSION_CODENAME="$(PLATFORM_VERSION_CODENAME)" \
			PLATFORM_VERSION_ALL_CODENAMES="$(PLATFORM_VERSION_ALL_CODENAMES)" \
			BUILD_VERSION_TAGS="$(BUILD_VERSION_TAGS)" \
			TARGET_BOOTLOADER_BOARD_NAME="$(TARGET_BOOTLOADER_BOARD_NAME)" \
			BUILD_FINGERPRINT="$(BUILD_FINGERPRINT_FROM_FILE)" \
			$(if $(OEM_THUMBPRINT_PROPERTIES),BUILD_THUMBPRINT="$(BUILD_THUMBPRINT)") \
			TARGET_BOARD_PLATFORM="$(TARGET_BOARD_PLATFORM)" \
			TARGET_CPU_ABI_LIST="$(TARGET_CPU_ABI_LIST)" \
			TARGET_CPU_ABI_LIST_32_BIT="$(TARGET_CPU_ABI_LIST_32_BIT)" \
			TARGET_CPU_ABI_LIST_64_BIT="$(TARGET_CPU_ABI_LIST_64_BIT)" \
			TARGET_CPU_ABI="$(TARGET_CPU_ABI)" \
			TARGET_CPU_ABI2="$(TARGET_CPU_ABI2)" \
			TARGET_AAPT_CHARACTERISTICS="$(TARGET_AAPT_CHARACTERISTICS)" \
	        bash $(BUILDINFO_SH) >> $@
	$(hide) $(foreach file,$(system_prop_file), \
		if [ -f "$(file)" ]; then \
			echo "#" >> $@; \
			echo Target buildinfo from: "$(file)"; \
			echo "# from $(file)" >> $@; \
			echo "#" >> $@; \
			cat $(file) >> $@; \
		fi;)
	$(if $(FINAL_BUILD_PROPERTIES), \
		$(hide) echo >> $@; \
		        echo "#" >> $@; \
		        echo "# ADDITIONAL_BUILD_PROPERTIES" >> $@; \
		        echo "#" >> $@; )
	$(hide) $(foreach line,$(FINAL_BUILD_PROPERTIES), \
		echo "$(line)" >> $@;)
	$(hide) cat $(INSTALLED_ANDROID_INFO_TXT_TARGET) | grep 'require version-' | sed -e 's/require version-/ro.build.expect./g' >> $@
	$(hide) build/tools/post_process_props.py $@ $(PRODUCTS.$(INTERNAL_PRODUCT).PRODUCT_SYSTEM_PROPERTY_BLACKLIST)

build_desc :=

ifeq (,$(filter true, $(TARGET_NO_KERNEL) $(TARGET_NO_RECOVERY)))
INSTALLED_RECOVERYIMAGE_TARGET := $(PRODUCT_OUT)/recovery.img
else
INSTALLED_RECOVERYIMAGE_TARGET :=
endif

$(INSTALLED_BUILD_PROP_TARGET): $(intermediate_system_build_prop) $(INSTALLED_RECOVERYIMAGE_TARGET)
	@echo "Target build info: $@"
	$(hide) cat $(intermediate_system_build_prop) > $@
ifdef INSTALLED_RECOVERYIMAGE_TARGET
	$(hide) echo ro.expect.recovery_id=`cat $(RECOVERYIMAGE_ID_FILE)` >> $@
endif

# -----------------------------------------------------------------
# vendor build.prop
#
# For verifying that the vendor build is what we think it is
ifdef BOARD_VENDORIMAGE_FILE_SYSTEM_TYPE
INSTALLED_VENDOR_BUILD_PROP_TARGET := $(TARGET_OUT_VENDOR)/build.prop
ALL_DEFAULT_INSTALLED_MODULES += $(INSTALLED_VENDOR_BUILD_PROP_TARGET)
$(INSTALLED_VENDOR_BUILD_PROP_TARGET): $(INSTALLED_BUILD_PROP_TARGET)
	@echo Target vendor buildinfo: $@
	@mkdir -p $(dir $@)
	$(hide) echo > $@
	$(hide) echo ro.vendor.build.date=`$(DATE_FROM_FILE)`>>$@
	$(hide) echo ro.vendor.build.date.utc=`$(DATE_FROM_FILE) +%s`>>$@
	$(hide) echo ro.vendor.build.fingerprint="$(BUILD_FINGERPRINT_FROM_FILE)">>$@
endif

# ----------------------------------------------------------------

# -----------------------------------------------------------------
# sdk-build.prop
#
# There are certain things in build.prop that we don't want to
# ship with the sdk; remove them.

# This must be a list of entire property keys followed by
# "=" characters, without any internal spaces.
sdk_build_prop_remove := \
	ro.build.user= \
	ro.build.host= \
	ro.product.brand= \
	ro.product.manufacturer= \
	ro.product.device=
# TODO: Remove this soon-to-be obsolete property
sdk_build_prop_remove += ro.build.product=
INSTALLED_SDK_BUILD_PROP_TARGET := $(PRODUCT_OUT)/sdk/sdk-build.prop
$(INSTALLED_SDK_BUILD_PROP_TARGET): $(INSTALLED_BUILD_PROP_TARGET)
	@echo SDK buildinfo: $@
	@mkdir -p $(dir $@)
	$(hide) grep -v "$(subst $(space),\|,$(strip \
				$(sdk_build_prop_remove)))" $< > $@.tmp
	$(hide) for x in $(sdk_build_prop_remove); do \
				echo "$$x"generic >> $@.tmp; done
	$(hide) mv $@.tmp $@

# -----------------------------------------------------------------
# package stats
PACKAGE_STATS_FILE := $(PRODUCT_OUT)/package-stats.txt
PACKAGES_TO_STAT := \
    $(sort $(filter $(TARGET_OUT)/% $(TARGET_OUT_DATA)/%, \
	$(filter %.jar %.apk, $(ALL_DEFAULT_INSTALLED_MODULES))))
$(PACKAGE_STATS_FILE): $(PACKAGES_TO_STAT)
	@echo Package stats: $@
	@mkdir -p $(dir $@)
	$(hide) rm -f $@
ifeq ($(PACKAGES_TO_STAT),)
# Create empty package stats file if target builds no jar(s) or apk(s).
	$(hide) touch $@
else
	$(hide) build/tools/dump-package-stats $^ > $@
endif

.PHONY: package-stats
package-stats: $(PACKAGE_STATS_FILE)

# -----------------------------------------------------------------
# Cert-to-package mapping.  Used by the post-build signing tools.
# Use a macro to add newline to each echo command
define _apkcerts_echo_with_newline
$(hide) echo $(1)

endef

name := $(TARGET_PRODUCT)
ifeq ($(TARGET_BUILD_TYPE),debug)
  name := $(name)_debug
endif
name := $(name)-apkcerts-$(FILE_NAME_TAG)
intermediates := \
	$(call intermediates-dir-for,PACKAGING,apkcerts)
APKCERTS_FILE := $(intermediates)/$(name).txt
# We don't need to really build all the modules.
# TODO: rebuild APKCERTS_FILE if any app change its cert.
$(APKCERTS_FILE):
	@echo APK certs list: $@
	@mkdir -p $(dir $@)
	@rm -f $@
	$(foreach p,$(PACKAGES),\
	  $(if $(PACKAGES.$(p).EXTERNAL_KEY),\
	    $(call _apkcerts_echo_with_newline,\
	      'name="$(p).apk" certificate="EXTERNAL" \
	      private_key=""' >> $@),\
	    $(call _apkcerts_echo_with_newline,\
	      'name="$(p).apk" certificate="$(PACKAGES.$(p).CERTIFICATE)" \
	      private_key="$(PACKAGES.$(p).PRIVATE_KEY)"' >> $@)))
	# In case value of PACKAGES is empty.
	$(hide) touch $@

.PHONY: apkcerts-list
apkcerts-list: $(APKCERTS_FILE)

ifneq (,$(TARGET_BUILD_APPS))
  $(call dist-for-goals, apps_only, $(APKCERTS_FILE):apkcerts.txt)
endif

# -----------------------------------------------------------------
# build system stats
BUILD_SYSTEM_STATS := $(PRODUCT_OUT)/build_system_stats.txt
$(BUILD_SYSTEM_STATS):
	@rm -f $@
	@$(foreach s,$(STATS.MODULE_TYPE),echo "modules_type_make,$(s),$(words $(STATS.MODULE_TYPE.$(s)))" >>$@;)
	@$(foreach s,$(STATS.SOONG_MODULE_TYPE),echo "modules_type_soong,$(s),$(STATS.SOONG_MODULE_TYPE.$(s))" >>$@;)
$(call dist-for-goals,droidcore,$(BUILD_SYSTEM_STATS))

# -----------------------------------------------------------------
# Modules ready to be converted to Soong, ordered by how many
# modules depend on them.
SOONG_CONV := $(sort $(SOONG_CONV))
SOONG_CONV_DATA := $(call intermediates-dir-for,PACKAGING,soong_conversion)/soong_conv_data
$(SOONG_CONV_DATA):
	@rm -f $@
	@$(foreach s,$(SOONG_CONV),echo "$(s),$(sort $(SOONG_CONV.$(s).PROBLEMS)),$(sort $(filter-out $(SOONG_ALREADY_CONV),$(SOONG_CONV.$(s).DEPS)))" >>$@;)

SOONG_TO_CONVERT_SCRIPT := build/tools/soong_to_convert.py
SOONG_TO_CONVERT := $(PRODUCT_OUT)/soong_to_convert.txt
$(SOONG_TO_CONVERT): $(SOONG_CONV_DATA) $(SOONG_TO_CONVERT_SCRIPT)
	@rm -f $@
	$(hide) $(SOONG_TO_CONVERT_SCRIPT) $< >$@
$(call dist-for-goals,droidcore,$(SOONG_TO_CONVERT))

# -----------------------------------------------------------------
# The dev key is used to sign this package, and as the key required
# for future OTA packages installed by this system.  Actual product
# deliverables will be re-signed by hand.  We expect this file to
# exist with the suffixes ".x509.pem" and ".pk8".
DEFAULT_KEY_CERT_PAIR := $(DEFAULT_SYSTEM_DEV_CERTIFICATE)


# Rules that need to be present for the all targets, even
# if they don't do anything.
.PHONY: systemimage
systemimage:

# -----------------------------------------------------------------

.PHONY: event-log-tags

# Produce an event logs tag file for everything we know about, in order
# to properly allocate numbers.  Then produce a file that's filtered
# for what's going to be installed.

all_event_log_tags_file := $(TARGET_OUT_COMMON_INTERMEDIATES)/all-event-log-tags.txt

event_log_tags_file := $(TARGET_OUT)/etc/event-log-tags

# Include tags from all packages that we know about
all_event_log_tags_src := \
    $(sort $(foreach m, $(ALL_MODULES), $(ALL_MODULES.$(m).EVENT_LOG_TAGS)))

# PDK builds will already have a full list of tags that needs to get merged
# in with the ones from source
pdk_fusion_log_tags_file := $(patsubst $(PRODUCT_OUT)/%,$(_pdk_fusion_intermediates)/%,$(filter $(event_log_tags_file),$(ALL_PDK_FUSION_FILES)))

$(all_event_log_tags_file): PRIVATE_SRC_FILES := $(all_event_log_tags_src) $(pdk_fusion_log_tags_file)
$(all_event_log_tags_file): $(all_event_log_tags_src) $(pdk_fusion_log_tags_file) $(MERGETAGS) build/tools/event_log_tags.py
	$(hide) mkdir -p $(dir $@)
	$(hide) $(MERGETAGS) -o $@ $(PRIVATE_SRC_FILES)

# Include tags from all packages included in this product, plus all
# tags that are part of the system (ie, not in a vendor/ or device/
# directory).
event_log_tags_src := \
    $(sort $(foreach m,\
      $(PRODUCTS.$(INTERNAL_PRODUCT).PRODUCT_PACKAGES) \
      $(call module-names-for-tag-list,user), \
      $(ALL_MODULES.$(m).EVENT_LOG_TAGS)) \
      $(filter-out vendor/% device/% out/%,$(all_event_log_tags_src)))

$(event_log_tags_file): PRIVATE_SRC_FILES := $(event_log_tags_src) $(pdk_fusion_log_tags_file)
$(event_log_tags_file): PRIVATE_MERGED_FILE := $(all_event_log_tags_file)
$(event_log_tags_file): $(event_log_tags_src) $(all_event_log_tags_file) $(pdk_fusion_log_tags_file) $(MERGETAGS) build/tools/event_log_tags.py
	$(hide) mkdir -p $(dir $@)
	$(hide) $(MERGETAGS) -o $@ -m $(PRIVATE_MERGED_FILE) $(PRIVATE_SRC_FILES)

event-log-tags: $(event_log_tags_file)

ALL_DEFAULT_INSTALLED_MODULES += $(event_log_tags_file)


# #################################################################
# Targets for boot/OS images
# #################################################################
ifneq ($(strip $(TARGET_NO_BOOTLOADER)),true)
  INSTALLED_BOOTLOADER_MODULE := $(PRODUCT_OUT)/bootloader
  ifeq ($(strip $(TARGET_BOOTLOADER_IS_2ND)),true)
    INSTALLED_2NDBOOTLOADER_TARGET := $(PRODUCT_OUT)/2ndbootloader
  else
    INSTALLED_2NDBOOTLOADER_TARGET :=
  endif
else
  INSTALLED_BOOTLOADER_MODULE :=
  INSTALLED_2NDBOOTLOADER_TARGET :=
endif # TARGET_NO_BOOTLOADER
ifneq ($(strip $(TARGET_NO_KERNEL)),true)
  INSTALLED_KERNEL_TARGET := $(PRODUCT_OUT)/kernel
else
  INSTALLED_KERNEL_TARGET :=
endif

# -----------------------------------------------------------------
# the ramdisk
INTERNAL_RAMDISK_FILES := $(filter $(TARGET_ROOT_OUT)/%, \
	$(ALL_GENERATED_SOURCES) \
	$(ALL_DEFAULT_INSTALLED_MODULES))

BUILT_RAMDISK_TARGET := $(PRODUCT_OUT)/ramdisk.img

# We just build this directly to the install location.
INSTALLED_RAMDISK_TARGET := $(BUILT_RAMDISK_TARGET)
$(INSTALLED_RAMDISK_TARGET): $(MKBOOTFS) $(INTERNAL_RAMDISK_FILES) | $(MINIGZIP)
	$(call pretty,"Target ram disk: $@")
	$(hide) $(MKBOOTFS) -d $(TARGET_OUT) $(TARGET_ROOT_OUT) | $(MINIGZIP) > $@

.PHONY: ramdisk-nodeps
ramdisk-nodeps: $(MKBOOTFS) | $(MINIGZIP)
	@echo "make $@: ignoring dependencies"
	$(hide) $(MKBOOTFS) -d $(TARGET_OUT) $(TARGET_ROOT_OUT) | $(MINIGZIP) > $(INSTALLED_RAMDISK_TARGET)

ifneq ($(strip $(TARGET_NO_KERNEL)),true)

# -----------------------------------------------------------------
# the boot image, which is a collection of other images.
INTERNAL_BOOTIMAGE_ARGS := \
	$(addprefix --second ,$(INSTALLED_2NDBOOTLOADER_TARGET)) \
	--kernel $(INSTALLED_KERNEL_TARGET)

ifneq ($(BOARD_BUILD_SYSTEM_ROOT_IMAGE),true)
INTERNAL_BOOTIMAGE_ARGS += --ramdisk $(INSTALLED_RAMDISK_TARGET)
endif

INTERNAL_BOOTIMAGE_FILES := $(filter-out --%,$(INTERNAL_BOOTIMAGE_ARGS))

ifdef BOARD_KERNEL_BASE
  INTERNAL_BOOTIMAGE_ARGS += --base $(BOARD_KERNEL_BASE)
endif

ifdef BOARD_KERNEL_PAGESIZE
  INTERNAL_BOOTIMAGE_ARGS += --pagesize $(BOARD_KERNEL_PAGESIZE)
endif

ifeq ($(PRODUCTS.$(INTERNAL_PRODUCT).PRODUCT_SUPPORTS_VERITY),true)
ifeq ($(BOARD_BUILD_SYSTEM_ROOT_IMAGE),true)
VERITY_KEYID := veritykeyid=id:`openssl x509 -in $(PRODUCTS.$(INTERNAL_PRODUCT).PRODUCT_VERITY_SIGNING_KEY).x509.pem -text \
                | grep keyid | sed 's/://g' | tr -d '[:space:]' | tr '[:upper:]' '[:lower:]' | sed 's/keyid//g'`
endif
endif

INTERNAL_KERNEL_CMDLINE := $(strip $(BOARD_KERNEL_CMDLINE) buildvariant=$(TARGET_BUILD_VARIANT) $(VERITY_KEYID))
ifdef INTERNAL_KERNEL_CMDLINE
INTERNAL_BOOTIMAGE_ARGS += --cmdline "$(INTERNAL_KERNEL_CMDLINE)"
endif

INTERNAL_MKBOOTIMG_VERSION_ARGS := \
    --os_version $(PLATFORM_VERSION) \
    --os_patch_level $(PLATFORM_SECURITY_PATCH)

INSTALLED_BOOTIMAGE_TARGET := $(PRODUCT_OUT)/boot.img

# BOARD_USES_RECOVERY_AS_BOOT = true must have BOARD_BUILD_SYSTEM_ROOT_IMAGE = true.
ifeq ($(BOARD_USES_RECOVERY_AS_BOOT),true)
ifneq ($(BOARD_BUILD_SYSTEM_ROOT_IMAGE),true)
  $(error BOARD_BUILD_SYSTEM_ROOT_IMAGE must be enabled for BOARD_USES_RECOVERY_AS_BOOT.)
endif
endif

# We build recovery as boot image if BOARD_USES_RECOVERY_AS_BOOT is true.
ifneq ($(BOARD_USES_RECOVERY_AS_BOOT),true)
ifeq ($(TARGET_BOOTIMAGE_USE_EXT2),true)
$(error TARGET_BOOTIMAGE_USE_EXT2 is not supported anymore)

else ifeq (true,$(BOARD_AVB_ENABLE)) # TARGET_BOOTIMAGE_USE_EXT2 != true

$(INSTALLED_BOOTIMAGE_TARGET): $(MKBOOTIMG) $(AVBTOOL) $(INTERNAL_BOOTIMAGE_FILES)
	$(call pretty,"Target boot image: $@")
	$(hide) $(MKBOOTIMG) $(INTERNAL_BOOTIMAGE_ARGS) $(INTERNAL_MKBOOTIMG_VERSION_ARGS) $(BOARD_MKBOOTIMG_ARGS) --output $@
	$(hide) $(call assert-max-image-size,$@,$(BOARD_BOOTIMAGE_PARTITION_SIZE))
	$(hide) $(AVBTOOL) add_hash_footer \
	  --image $@ \
	  --partition_size $(BOARD_BOOTIMAGE_PARTITION_SIZE) \
	  --partition_name boot $(INTERNAL_AVB_SIGNING_ARGS) \
	  $(BOARD_AVB_BOOT_ADD_HASH_FOOTER_ARGS)

.PHONY: bootimage-nodeps
bootimage-nodeps: $(MKBOOTIMG) $(AVBTOOL)
	@echo "make $@: ignoring dependencies"
	$(hide) $(MKBOOTIMG) $(INTERNAL_BOOTIMAGE_ARGS) $(INTERNAL_MKBOOTIMG_VERSION_ARGS) $(BOARD_MKBOOTIMG_ARGS) --output $(INSTALLED_BOOTIMAGE_TARGET)
	$(hide) $(call assert-max-image-size,$(INSTALLED_BOOTIMAGE_TARGET),$(BOARD_BOOTIMAGE_PARTITION_SIZE))
	$(hide) $(AVBTOOL) add_hash_footer \
	  --image $@ \
	  --partition_size $(BOARD_BOOTIMAGE_PARTITION_SIZE) \
	  --partition_name boot $(INTERNAL_AVB_SIGNING_ARGS) \
	  $(BOARD_AVB_BOOT_ADD_HASH_FOOTER_ARGS)

else ifeq (true,$(PRODUCTS.$(INTERNAL_PRODUCT).PRODUCT_SUPPORTS_BOOT_SIGNER)) # BOARD_AVB_ENABLE != true

$(INSTALLED_BOOTIMAGE_TARGET): $(MKBOOTIMG) $(INTERNAL_BOOTIMAGE_FILES) $(BOOT_SIGNER)
	$(call pretty,"Target boot image: $@")
	$(hide) $(MKBOOTIMG) $(INTERNAL_BOOTIMAGE_ARGS) $(INTERNAL_MKBOOTIMG_VERSION_ARGS) $(BOARD_MKBOOTIMG_ARGS) --output $@
	$(BOOT_SIGNER) /boot $@ $(PRODUCTS.$(INTERNAL_PRODUCT).PRODUCT_VERITY_SIGNING_KEY).pk8 $(PRODUCTS.$(INTERNAL_PRODUCT).PRODUCT_VERITY_SIGNING_KEY).x509.pem $@
	$(hide) $(call assert-max-image-size,$@,$(BOARD_BOOTIMAGE_PARTITION_SIZE))

.PHONY: bootimage-nodeps
bootimage-nodeps: $(MKBOOTIMG) $(BOOT_SIGNER)
	@echo "make $@: ignoring dependencies"
	$(hide) $(MKBOOTIMG) $(INTERNAL_BOOTIMAGE_ARGS) $(INTERNAL_MKBOOTIMG_VERSION_ARGS) $(BOARD_MKBOOTIMG_ARGS) --output $(INSTALLED_BOOTIMAGE_TARGET)
	$(BOOT_SIGNER) /boot $(INSTALLED_BOOTIMAGE_TARGET) $(PRODUCTS.$(INTERNAL_PRODUCT).PRODUCT_VERITY_SIGNING_KEY).pk8 $(PRODUCTS.$(INTERNAL_PRODUCT).PRODUCT_VERITY_SIGNING_KEY).x509.pem $(INSTALLED_BOOTIMAGE_TARGET)
	$(hide) $(call assert-max-image-size,$(INSTALLED_BOOTIMAGE_TARGET),$(BOARD_BOOTIMAGE_PARTITION_SIZE))

else ifeq (true,$(PRODUCTS.$(INTERNAL_PRODUCT).PRODUCT_SUPPORTS_VBOOT)) # PRODUCT_SUPPORTS_BOOT_SIGNER != true

$(INSTALLED_BOOTIMAGE_TARGET): $(MKBOOTIMG) $(INTERNAL_BOOTIMAGE_FILES) $(VBOOT_SIGNER) $(FUTILITY)
	$(call pretty,"Target boot image: $@")
	$(hide) $(MKBOOTIMG) $(INTERNAL_BOOTIMAGE_ARGS) $(INTERNAL_MKBOOTIMG_VERSION_ARGS) $(BOARD_MKBOOTIMG_ARGS) --output $@.unsigned
	$(VBOOT_SIGNER) $(FUTILITY) $@.unsigned $(PRODUCTS.$(INTERNAL_PRODUCT).PRODUCT_VBOOT_SIGNING_KEY).vbpubk $(PRODUCTS.$(INTERNAL_PRODUCT).PRODUCT_VBOOT_SIGNING_KEY).vbprivk $(PRODUCTS.$(INTERNAL_PRODUCT).PRODUCT_VBOOT_SIGNING_SUBKEY).vbprivk $@.keyblock $@
	$(hide) $(call assert-max-image-size,$@,$(BOARD_BOOTIMAGE_PARTITION_SIZE))

.PHONY: bootimage-nodeps
bootimage-nodeps: $(MKBOOTIMG) $(VBOOT_SIGNER) $(FUTILITY)
	@echo "make $@: ignoring dependencies"
	$(hide) $(MKBOOTIMG) $(INTERNAL_BOOTIMAGE_ARGS) $(INTERNAL_MKBOOTIMG_VERSION_ARGS) $(BOARD_MKBOOTIMG_ARGS) --output $(INSTALLED_BOOTIMAGE_TARGET).unsigned
	$(VBOOT_SIGNER) $(FUTILITY) $(INSTALLED_BOOTIMAGE_TARGET).unsigned $(PRODUCTS.$(INTERNAL_PRODUCT).PRODUCT_VBOOT_SIGNING_KEY).vbpubk $(PRODUCTS.$(INTERNAL_PRODUCT).PRODUCT_VBOOT_SIGNING_KEY).vbprivk $(PRODUCTS.$(INTERNAL_PRODUCT).PRODUCT_VBOOT_SIGNING_SUBKEY).vbprivk $(INSTALLED_BOOTIMAGE_TARGET).keyblock $(INSTALLED_BOOTIMAGE_TARGET)
	$(hide) $(call assert-max-image-size,$(INSTALLED_BOOTIMAGE_TARGET),$(BOARD_BOOTIMAGE_PARTITION_SIZE))

else # PRODUCT_SUPPORTS_VBOOT != true

$(INSTALLED_BOOTIMAGE_TARGET): $(MKBOOTIMG) $(INTERNAL_BOOTIMAGE_FILES)
	$(call pretty,"Target boot image: $@")
	$(hide) $(MKBOOTIMG) $(INTERNAL_BOOTIMAGE_ARGS) $(INTERNAL_MKBOOTIMG_VERSION_ARGS) $(BOARD_MKBOOTIMG_ARGS) --output $@
	$(hide) $(call assert-max-image-size,$@,$(BOARD_BOOTIMAGE_PARTITION_SIZE))

.PHONY: bootimage-nodeps
bootimage-nodeps: $(MKBOOTIMG)
	@echo "make $@: ignoring dependencies"
	$(hide) $(MKBOOTIMG) $(INTERNAL_BOOTIMAGE_ARGS) $(INTERNAL_MKBOOTIMG_VERSION_ARGS) $(BOARD_MKBOOTIMG_ARGS) --output $(INSTALLED_BOOTIMAGE_TARGET)
	$(hide) $(call assert-max-image-size,$(INSTALLED_BOOTIMAGE_TARGET),$(BOARD_BOOTIMAGE_PARTITION_SIZE))

endif # TARGET_BOOTIMAGE_USE_EXT2
endif # BOARD_USES_RECOVERY_AS_BOOT

else	# TARGET_NO_KERNEL
INTERNAL_KERNEL_CMDLINE := $(strip $(BOARD_KERNEL_CMDLINE))
# HACK: The top-level targets depend on the bootimage.  Not all targets
# can produce a bootimage, though, and emulator targets need the ramdisk
# instead.  Fake it out by calling the ramdisk the bootimage.
# TODO: make the emulator use bootimages, and make mkbootimg accept
#       kernel-less inputs.
INSTALLED_BOOTIMAGE_TARGET := $(INSTALLED_RAMDISK_TARGET)
endif

# -----------------------------------------------------------------
# NOTICE files
#
# We are required to publish the licenses for all code under BSD, GPL and
# Apache licenses (and possibly other more exotic ones as well). We err on the
# side of caution, so the licenses for other third-party code are included here
# too.
#
# This needs to be before the systemimage rules, because it adds to
# ALL_DEFAULT_INSTALLED_MODULES, which those use to pick which files
# go into the systemimage.

.PHONY: notice_files

# Create the rule to combine the files into text and html forms
# $(1) - Plain text output file
# $(2) - HTML output file
# $(3) - File title
# $(4) - Directory to use.  Notice files are all $(4)/src.  Other
#		 directories in there will be used for scratch
# $(5) - Dependencies for the output files
#
# The algorithm here is that we go collect a hash for each of the notice
# files and write the names of the files that match that hash.  Then
# to generate the real files, we go print out all of the files and their
# hashes.
#
# These rules are fairly complex, so they depend on this makefile so if
# it changes, they'll run again.
#
# TODO: We could clean this up so that we just record the locations of the
# original notice files instead of making rules to copy them somwehere.
# Then we could traverse that without quite as much bash drama.
define combine-notice-files
$(1) $(2): PRIVATE_MESSAGE := $(3)
$(1) $(2): PRIVATE_DIR := $(4)
$(1) : $(2)
$(2) : $(5) $(BUILD_SYSTEM)/Makefile build/tools/generate-notice-files.py
	build/tools/generate-notice-files.py $(1) $(2) $$(PRIVATE_MESSAGE) $$(PRIVATE_DIR)/src
notice_files: $(1) $(2)
endef

# TODO These intermediate NOTICE.txt/NOTICE.html files should go into
# TARGET_OUT_NOTICE_FILES now that the notice files are gathered from
# the src subdirectory.

target_notice_file_txt := $(TARGET_OUT_INTERMEDIATES)/NOTICE.txt
target_notice_file_html := $(TARGET_OUT_INTERMEDIATES)/NOTICE.html
target_notice_file_html_gz := $(TARGET_OUT_INTERMEDIATES)/NOTICE.html.gz
tools_notice_file_txt := $(HOST_OUT_INTERMEDIATES)/NOTICE.txt
tools_notice_file_html := $(HOST_OUT_INTERMEDIATES)/NOTICE.html

ifndef TARGET_BUILD_APPS
kernel_notice_file := $(TARGET_OUT_NOTICE_FILES)/src/kernel.txt
pdk_fusion_notice_files := $(filter $(TARGET_OUT_NOTICE_FILES)/%, $(ALL_PDK_FUSION_FILES))

$(eval $(call combine-notice-files, \
			$(target_notice_file_txt), \
			$(target_notice_file_html), \
			"Notices for files contained in the filesystem images in this directory:", \
			$(TARGET_OUT_NOTICE_FILES), \
			$(ALL_DEFAULT_INSTALLED_MODULES) $(kernel_notice_file) $(pdk_fusion_notice_files)))

$(eval $(call combine-notice-files, \
			$(tools_notice_file_txt), \
			$(tools_notice_file_html), \
			"Notices for files contained in the tools directory:", \
			$(HOST_OUT_NOTICE_FILES), \
			$(ALL_DEFAULT_INSTALLED_MODULES)))

# Install the html file at /system/etc/NOTICE.html.gz.
# This is not ideal, but this is very late in the game, after a lot of
# the module processing has already been done -- in fact, we used the
# fact that all that has been done to get the list of modules that we
# need notice files for.
$(target_notice_file_html_gz): $(target_notice_file_html) | $(MINIGZIP)
	$(hide) $(MINIGZIP) -9 < $< > $@
installed_notice_html_gz := $(TARGET_OUT)/etc/NOTICE.html.gz
$(installed_notice_html_gz): $(target_notice_file_html_gz)
	$(copy-file-to-target)

# if we've been run my mm, mmm, etc, don't reinstall this every time
ifeq ($(ONE_SHOT_MAKEFILE),)
ALL_DEFAULT_INSTALLED_MODULES += $(installed_notice_html_gz)
endif
endif  # TARGET_BUILD_APPS

# The kernel isn't really a module, so to get its module file in there, we
# make the target NOTICE files depend on this particular file too, which will
# then be in the right directory for the find in combine-notice-files to work.
$(kernel_notice_file): \
	    $(BUILD_SYSTEM)/LINUX_KERNEL_COPYING \
	    | $(ACP)
	@echo Copying: $@
	$(hide) mkdir -p $(dir $@)
	$(hide) $(ACP) $< $@


# -----------------------------------------------------------------
# Build a keystore with the authorized keys in it, used to verify the
# authenticity of downloaded OTA packages.
#
# This rule adds to ALL_DEFAULT_INSTALLED_MODULES, so it needs to come
# before the rules that use that variable to build the image.
ALL_DEFAULT_INSTALLED_MODULES += $(TARGET_OUT_ETC)/security/otacerts.zip
$(TARGET_OUT_ETC)/security/otacerts.zip: KEY_CERT_PAIR := $(DEFAULT_KEY_CERT_PAIR)
$(TARGET_OUT_ETC)/security/otacerts.zip: $(addsuffix .x509.pem,$(DEFAULT_KEY_CERT_PAIR)) | $(ZIPTIME)
	$(hide) rm -f $@
	$(hide) mkdir -p $(dir $@)
	$(hide) zip -qjX $@ $<
	$(remove-timestamps-from-package)

# Carry the public key for update_engine if it's a non-Brillo target that
# uses the AB updater. We use the same key as otacerts but in RSA public key
# format.
ifeq ($(AB_OTA_UPDATER),true)
ifeq ($(BRILLO),)
ALL_DEFAULT_INSTALLED_MODULES += $(TARGET_OUT_ETC)/update_engine/update-payload-key.pub.pem
$(TARGET_OUT_ETC)/update_engine/update-payload-key.pub.pem: $(addsuffix .x509.pem,$(DEFAULT_KEY_CERT_PAIR))
	$(hide) rm -f $@
	$(hide) mkdir -p $(dir $@)
	$(hide) openssl x509 -pubkey -noout -in $< > $@

ALL_DEFAULT_INSTALLED_MODULES += $(TARGET_RECOVERY_ROOT_OUT)/etc/update_engine/update-payload-key.pub.pem
$(TARGET_RECOVERY_ROOT_OUT)/etc/update_engine/update-payload-key.pub.pem: $(TARGET_OUT_ETC)/update_engine/update-payload-key.pub.pem
	$(hide) cp -f $< $@
endif
endif

.PHONY: otacerts
otacerts: $(TARGET_OUT_ETC)/security/otacerts.zip


# #################################################################
# Targets for user images
# #################################################################

INTERNAL_USERIMAGES_EXT_VARIANT :=
ifeq ($(TARGET_USERIMAGES_USE_EXT2),true)
INTERNAL_USERIMAGES_USE_EXT := true
INTERNAL_USERIMAGES_EXT_VARIANT := ext2
else
ifeq ($(TARGET_USERIMAGES_USE_EXT3),true)
INTERNAL_USERIMAGES_USE_EXT := true
INTERNAL_USERIMAGES_EXT_VARIANT := ext3
else
ifeq ($(TARGET_USERIMAGES_USE_EXT4),true)
INTERNAL_USERIMAGES_USE_EXT := true
INTERNAL_USERIMAGES_EXT_VARIANT := ext4
endif
endif
endif

# These options tell the recovery updater/installer how to mount the partitions writebale.
# <fstype>=<fstype_opts>[|<fstype_opts>]...
# fstype_opts := <opt>[,<opt>]...
#         opt := <name>[=<value>]
# The following worked on Nexus devices with Kernel 3.1, 3.4, 3.10
DEFAULT_TARGET_RECOVERY_FSTYPE_MOUNT_OPTIONS := ext4=max_batch_time=0,commit=1,data=ordered,barrier=1,errors=panic,nodelalloc

ifneq (true,$(TARGET_USERIMAGES_SPARSE_EXT_DISABLED))
  INTERNAL_USERIMAGES_SPARSE_EXT_FLAG := -s
endif

ifeq ($(INTERNAL_USERIMAGES_USE_EXT),true)
INTERNAL_USERIMAGES_DEPS := $(SIMG2IMG)
INTERNAL_USERIMAGES_DEPS += $(MKEXTUSERIMG) $(MAKE_EXT4FS) $(E2FSCK)
ifeq ($(TARGET_USERIMAGES_USE_F2FS),true)
INTERNAL_USERIMAGES_DEPS += $(MKF2FSUSERIMG) $(MAKE_F2FS)
endif
endif

ifneq (true,$(TARGET_USERIMAGES_SPARSE_SQUASHFS_DISABLED))
  INTERNAL_USERIMAGES_SPARSE_SQUASHFS_FLAG := -s
endif
ifneq ($(filter $(BOARD_VENDORIMAGE_FILE_SYSTEM_TYPE) $(BOARD_SYSTEMIMAGE_FILE_SYSTEM_TYPE),squashfs),)
INTERNAL_USERIMAGES_DEPS += $(MAKE_SQUASHFS) $(MKSQUASHFSUSERIMG) $(IMG2SIMG)
endif

INTERNAL_USERIMAGES_BINARY_PATHS := $(sort $(dir $(INTERNAL_USERIMAGES_DEPS)))

ifeq (true,$(PRODUCTS.$(INTERNAL_PRODUCT).PRODUCT_SUPPORTS_VERITY))
INTERNAL_USERIMAGES_DEPS += $(BUILD_VERITY_TREE) $(APPEND2SIMG) $(VERITY_SIGNER)
ifeq (true,$(PRODUCTS.$(INTERNAL_PRODUCT).PRODUCT_SUPPORTS_VERITY_FEC))
INTERNAL_USERIMAGES_DEPS += $(FEC)
endif
endif

SELINUX_FC := $(TARGET_ROOT_OUT)/file_contexts.bin
INTERNAL_USERIMAGES_DEPS += $(SELINUX_FC)

INTERNAL_USERIMAGES_DEPS += $(BLK_ALLOC_TO_BASE_FS)

# $(1): the path of the output dictionary file
# $(2): additional "key=value" pairs to append to the dictionary file.
define generate-userimage-prop-dictionary
$(hide) echo "ext_mkuserimg=$(notdir $(MKEXTUSERIMG))" >> $(1)
$(if $(INTERNAL_USERIMAGES_EXT_VARIANT),$(hide) echo "fs_type=$(INTERNAL_USERIMAGES_EXT_VARIANT)" >> $(1))
$(if $(BOARD_SYSTEMIMAGE_PARTITION_SIZE),$(hide) echo "system_size=$(BOARD_SYSTEMIMAGE_PARTITION_SIZE)" >> $(1))
$(if $(BOARD_SYSTEMIMAGE_FILE_SYSTEM_TYPE),$(hide) echo "system_fs_type=$(BOARD_SYSTEMIMAGE_FILE_SYSTEM_TYPE)" >> $(1))
$(if $(BOARD_SYSTEMIMAGE_EXTFS_INODE_COUNT),$(hide) echo "system_extfs_inode_count=$(BOARD_SYSTEMIMAGE_EXTFS_INODE_COUNT)" >> $(1))
$(if $(BOARD_SYSTEMIMAGE_JOURNAL_SIZE),$(hide) echo "system_journal_size=$(BOARD_SYSTEMIMAGE_JOURNAL_SIZE)" >> $(1))
$(if $(BOARD_HAS_EXT4_RESERVED_BLOCKS),$(hide) echo "has_ext4_reserved_blocks=$(BOARD_HAS_EXT4_RESERVED_BLOCKS)" >> $(1))
$(if $(BOARD_SYSTEMIMAGE_SQUASHFS_COMPRESSOR),$(hide) echo "system_squashfs_compressor=$(BOARD_SYSTEMIMAGE_SQUASHFS_COMPRESSOR)" >> $(1))
$(if $(BOARD_SYSTEMIMAGE_SQUASHFS_COMPRESSOR_OPT),$(hide) echo "system_squashfs_compressor_opt=$(BOARD_SYSTEMIMAGE_SQUASHFS_COMPRESSOR_OPT)" >> $(1))
$(if $(BOARD_SYSTEMIMAGE_SQUASHFS_BLOCK_SIZE),$(hide) echo "system_squashfs_block_size=$(BOARD_SYSTEMIMAGE_SQUASHFS_BLOCK_SIZE)" >> $(1))
$(if $(BOARD_SYSTEMIMAGE_SQUASHFS_DISABLE_4K_ALIGN),$(hide) echo "system_squashfs_disable_4k_align=$(BOARD_SYSTEMIMAGE_SQUASHFS_DISABLE_4K_ALIGN)" >> $(1))
$(if $(PRODUCTS.$(INTERNAL_PRODUCT).PRODUCT_SYSTEM_BASE_FS_PATH),$(hide) echo "system_base_fs_file=$(PRODUCTS.$(INTERNAL_PRODUCT).PRODUCT_SYSTEM_BASE_FS_PATH)" >> $(1))
$(if $(BOARD_USERDATAIMAGE_FILE_SYSTEM_TYPE),$(hide) echo "userdata_fs_type=$(BOARD_USERDATAIMAGE_FILE_SYSTEM_TYPE)" >> $(1))
$(if $(BOARD_USERDATAIMAGE_PARTITION_SIZE),$(hide) echo "userdata_size=$(BOARD_USERDATAIMAGE_PARTITION_SIZE)" >> $(1))
$(if $(BOARD_FLASH_LOGICAL_BLOCK_SIZE), $(hide) echo "flash_logical_block_size=$(BOARD_FLASH_LOGICAL_BLOCK_SIZE)" >> $(1))
$(if $(BOARD_FLASH_ERASE_BLOCK_SIZE), $(hide) echo "flash_erase_block_size=$(BOARD_FLASH_ERASE_BLOCK_SIZE)" >> $(1))
$(if $(BOARD_CACHEIMAGE_FILE_SYSTEM_TYPE),$(hide) echo "cache_fs_type=$(BOARD_CACHEIMAGE_FILE_SYSTEM_TYPE)" >> $(1))
$(if $(BOARD_CACHEIMAGE_PARTITION_SIZE),$(hide) echo "cache_size=$(BOARD_CACHEIMAGE_PARTITION_SIZE)" >> $(1))
$(if $(BOARD_VENDORIMAGE_FILE_SYSTEM_TYPE),$(hide) echo "vendor_fs_type=$(BOARD_VENDORIMAGE_FILE_SYSTEM_TYPE)" >> $(1))
$(if $(BOARD_VENDORIMAGE_EXTFS_INODE_COUNT),$(hide) echo "vendor_extfs_inode_count=$(BOARD_VENDORIMAGE_EXTFS_INODE_COUNT)" >> $(1))
$(if $(BOARD_VENDORIMAGE_PARTITION_SIZE),$(hide) echo "vendor_size=$(BOARD_VENDORIMAGE_PARTITION_SIZE)" >> $(1))
$(if $(BOARD_VENDORIMAGE_JOURNAL_SIZE),$(hide) echo "vendor_journal_size=$(BOARD_VENDORIMAGE_JOURNAL_SIZE)" >> $(1))
$(if $(BOARD_VENDORIMAGE_SQUASHFS_COMPRESSOR),$(hide) echo "vendor_squashfs_compressor=$(BOARD_VENDORIMAGE_SQUASHFS_COMPRESSOR)" >> $(1))
$(if $(BOARD_VENDORIMAGE_SQUASHFS_COMPRESSOR_OPT),$(hide) echo "vendor_squashfs_compressor_opt=$(BOARD_VENDORIMAGE_SQUASHFS_COMPRESSOR_OPT)" >> $(1))
$(if $(BOARD_VENDORIMAGE_SQUASHFS_BLOCK_SIZE),$(hide) echo "vendor_squashfs_block_size=$(BOARD_VENDORIMAGE_SQUASHFS_BLOCK_SIZE)" >> $(1))
$(if $(BOARD_VENDORIMAGE_SQUASHFS_DISABLE_4K_ALIGN),$(hide) echo "vendor_squashfs_disable_4k_align=$(BOARD_VENDORIMAGE_SQUASHFS_DISABLE_4K_ALIGN)" >> $(1))
$(if $(PRODUCTS.$(INTERNAL_PRODUCT).PRODUCT_VENDOR_BASE_FS_PATH),$(hide) echo "vendor_base_fs_file=$(PRODUCTS.$(INTERNAL_PRODUCT).PRODUCT_VENDOR_BASE_FS_PATH)" >> $(1))
$(if $(BOARD_OEMIMAGE_PARTITION_SIZE),$(hide) echo "oem_size=$(BOARD_OEMIMAGE_PARTITION_SIZE)" >> $(1))
$(if $(BOARD_OEMIMAGE_JOURNAL_SIZE),$(hide) echo "oem_journal_size=$(BOARD_OEMIMAGE_JOURNAL_SIZE)" >> $(1))
$(if $(BOARD_OEMIMAGE_EXTFS_INODE_COUNT),$(hide) echo "oem_extfs_inode_count=$(BOARD_OEMIMAGE_EXTFS_INODE_COUNT)" >> $(1))
$(if $(INTERNAL_USERIMAGES_SPARSE_EXT_FLAG),$(hide) echo "extfs_sparse_flag=$(INTERNAL_USERIMAGES_SPARSE_EXT_FLAG)" >> $(1))
$(if $(INTERNAL_USERIMAGES_SPARSE_SQUASHFS_FLAG),$(hide) echo "squashfs_sparse_flag=$(INTERNAL_USERIMAGES_SPARSE_SQUASHFS_FLAG)" >> $(1))
$(hide) echo "selinux_fc=$(SELINUX_FC)" >> $(1)
$(if $(PRODUCTS.$(INTERNAL_PRODUCT).PRODUCT_SUPPORTS_BOOT_SIGNER),$(hide) echo "boot_signer=$(PRODUCTS.$(INTERNAL_PRODUCT).PRODUCT_SUPPORTS_BOOT_SIGNER)" >> $(1))
$(if $(PRODUCTS.$(INTERNAL_PRODUCT).PRODUCT_SUPPORTS_VERITY),$(hide) echo "verity=$(PRODUCTS.$(INTERNAL_PRODUCT).PRODUCT_SUPPORTS_VERITY)" >> $(1))
$(if $(PRODUCTS.$(INTERNAL_PRODUCT).PRODUCT_SUPPORTS_VERITY),$(hide) echo "verity_key=$(PRODUCTS.$(INTERNAL_PRODUCT).PRODUCT_VERITY_SIGNING_KEY)" >> $(1))
$(if $(PRODUCTS.$(INTERNAL_PRODUCT).PRODUCT_SUPPORTS_VERITY),$(hide) echo "verity_signer_cmd=$(notdir $(VERITY_SIGNER))" >> $(1))
$(if $(PRODUCTS.$(INTERNAL_PRODUCT).PRODUCT_SUPPORTS_VERITY_FEC),$(hide) echo "verity_fec=$(PRODUCTS.$(INTERNAL_PRODUCT).PRODUCT_SUPPORTS_VERITY_FEC)" >> $(1))
$(if $(PRODUCTS.$(INTERNAL_PRODUCT).PRODUCT_SYSTEM_VERITY_PARTITION),$(hide) echo "system_verity_block_device=$(PRODUCTS.$(INTERNAL_PRODUCT).PRODUCT_SYSTEM_VERITY_PARTITION)" >> $(1))
$(if $(PRODUCTS.$(INTERNAL_PRODUCT).PRODUCT_VENDOR_VERITY_PARTITION),$(hide) echo "vendor_verity_block_device=$(PRODUCTS.$(INTERNAL_PRODUCT).PRODUCT_VENDOR_VERITY_PARTITION)" >> $(1))
$(if $(PRODUCTS.$(INTERNAL_PRODUCT).PRODUCT_SUPPORTS_VBOOT),$(hide) echo "vboot=$(PRODUCTS.$(INTERNAL_PRODUCT).PRODUCT_SUPPORTS_VBOOT)" >> $(1))
$(if $(PRODUCTS.$(INTERNAL_PRODUCT).PRODUCT_SUPPORTS_VBOOT),$(hide) echo "vboot_key=$(PRODUCTS.$(INTERNAL_PRODUCT).PRODUCT_VBOOT_SIGNING_KEY)" >> $(1))
$(if $(PRODUCTS.$(INTERNAL_PRODUCT).PRODUCT_SUPPORTS_VBOOT),$(hide) echo "vboot_subkey=$(PRODUCTS.$(INTERNAL_PRODUCT).PRODUCT_VBOOT_SIGNING_SUBKEY)" >> $(1))
$(if $(PRODUCTS.$(INTERNAL_PRODUCT).PRODUCT_SUPPORTS_VBOOT),$(hide) echo "futility=$(FUTILITY)" >> $(1))
$(if $(PRODUCTS.$(INTERNAL_PRODUCT).PRODUCT_SUPPORTS_VBOOT),$(hide) echo "vboot_signer_cmd=$(VBOOT_SIGNER)" >> $(1))
$(if $(BOARD_AVB_ENABLE),$(hide) echo "avb_signing_args=$(INTERNAL_AVB_SIGNING_ARGS)" >> $(1))
$(if $(BOARD_AVB_ENABLE),$(hide) echo "avb_avbtool=$(AVBTOOL)" >> $(1))
$(if $(BOARD_AVB_ENABLE),$(hide) echo "system_avb_enable=$(BOARD_AVB_ENABLE)" >> $(1))
$(if $(BOARD_AVB_ENABLE),$(hide) echo "system_avb_add_hashtree_footer_args=$(BOARD_AVB_SYSTEM_ADD_HASHTREE_FOOTER_ARGS)" >> $(1))
$(if $(filter true,$(BOARD_USES_RECOVERY_AS_BOOT)),\
    $(hide) echo "recovery_as_boot=true" >> $(1))
$(if $(filter true,$(BOARD_BUILD_SYSTEM_ROOT_IMAGE)),\
    $(hide) echo "system_root_image=true" >> $(1);\
    echo "ramdisk_dir=$(TARGET_ROOT_OUT)" >> $(1))
$(if $(2),$(hide) $(foreach kv,$(2),echo "$(kv)" >> $(1);))
endef

# -----------------------------------------------------------------
# Recovery image

# Recovery image exists if we are building recovery, or building recovery as boot.
ifneq (,$(INSTALLED_RECOVERYIMAGE_TARGET)$(filter true,$(BOARD_USES_RECOVERY_AS_BOOT)))

INTERNAL_RECOVERYIMAGE_FILES := $(filter $(TARGET_RECOVERY_OUT)/%, \
    $(ALL_DEFAULT_INSTALLED_MODULES))

recovery_initrc := $(call include-path-for, recovery)/etc/init.rc
recovery_sepolicy := $(call intermediates-dir-for,ETC,sepolicy.recovery)/sepolicy.recovery
recovery_kernel := $(INSTALLED_KERNEL_TARGET) # same as a non-recovery system
recovery_ramdisk := $(PRODUCT_OUT)/ramdisk-recovery.img
recovery_build_prop := $(intermediate_system_build_prop)
recovery_resources_common := $(call include-path-for, recovery)/res

# Set recovery_density to the density bucket of the device.
recovery_density := unknown
ifneq (,$(PRODUCT_AAPT_PREF_CONFIG))
# If PRODUCT_AAPT_PREF_CONFIG includes a dpi bucket, then use that value.
recovery_density := $(filter %dpi,$(PRODUCT_AAPT_PREF_CONFIG))
else
# Otherwise, use the default medium density.
recovery_densities := mdpi
endif

ifneq (,$(wildcard $(recovery_resources_common)-$(recovery_density)))
recovery_resources_common := $(recovery_resources_common)-$(recovery_density)
else
recovery_resources_common := $(recovery_resources_common)-xhdpi
endif

# Select the 18x32 font on high-density devices (xhdpi and up); and
# the 12x22 font on other devices.  Note that the font selected here
# can be overridden for a particular device by putting a font.png in
# its private recovery resources.

ifneq (,$(filter xxxhdpi 560dpi xxhdpi 400dpi xhdpi,$(recovery_density)))
recovery_font := $(call include-path-for, recovery)/fonts/18x32.png
else
recovery_font := $(call include-path-for, recovery)/fonts/12x22.png
endif

ifndef TARGET_PRIVATE_RES_DIRS
TARGET_PRIVATE_RES_DIRS := $(wildcard $(TARGET_DEVICE_DIR)/recovery/res)
endif
recovery_resource_deps := $(shell find $(recovery_resources_common) \
  $(TARGET_PRIVATE_RES_DIRS) -type f)
ifdef TARGET_RECOVERY_FSTAB
recovery_fstab := $(TARGET_RECOVERY_FSTAB)
else
recovery_fstab := $(strip $(wildcard $(TARGET_DEVICE_DIR)/recovery.fstab))
endif
ifdef TARGET_RECOVERY_WIPE
recovery_wipe := $(TARGET_RECOVERY_WIPE)
else
recovery_wipe :=
endif

# Prior to A/B update, we used to have:
#   boot.img + recovery-from-boot.p + recovery-resource.dat = recovery.img.
# recovery-resource.dat is needed only if we carry a patch of the boot and
# recovery images and invoke install-recovery.sh on the first boot post an
# OTA update.
#
# We no longer need that if one of the following conditions holds:
#   a) We carry a full copy of the recovery image
#      (BOARD_USES_FULL_RECOVERY_IMAGE = true);
#   b) We build a single image that contains boot and recovery both
#      (BOARD_USES_RECOVERY_AS_BOOT = true).

ifeq (,$(filter true, $(BOARD_USES_FULL_RECOVERY_IMAGE) $(BOARD_USES_RECOVERY_AS_BOOT)))
# Named '.dat' so we don't attempt to use imgdiff for patching it.
RECOVERY_RESOURCE_ZIP := $(TARGET_OUT)/etc/recovery-resource.dat
else
RECOVERY_RESOURCE_ZIP :=
endif

ifeq ($(TARGET_PRIVATE_RES_DIRS),)
  $(info No private recovery resources for TARGET_DEVICE $(TARGET_DEVICE))
endif

ifeq ($(recovery_fstab),)
  $(info No recovery.fstab for TARGET_DEVICE $(TARGET_DEVICE))
endif

INTERNAL_RECOVERYIMAGE_ARGS := \
	$(addprefix --second ,$(INSTALLED_2NDBOOTLOADER_TARGET)) \
	--kernel $(recovery_kernel) \
	--ramdisk $(recovery_ramdisk)

# Assumes this has already been stripped
ifdef INTERNAL_KERNEL_CMDLINE
  INTERNAL_RECOVERYIMAGE_ARGS += --cmdline "$(INTERNAL_KERNEL_CMDLINE)"
endif
ifdef BOARD_KERNEL_BASE
  INTERNAL_RECOVERYIMAGE_ARGS += --base $(BOARD_KERNEL_BASE)
endif
ifdef BOARD_KERNEL_PAGESIZE
  INTERNAL_RECOVERYIMAGE_ARGS += --pagesize $(BOARD_KERNEL_PAGESIZE)
endif

# Keys authorized to sign OTA packages this build will accept.  The
# build always uses dev-keys for this; release packaging tools will
# substitute other keys for this one.
OTA_PUBLIC_KEYS := $(DEFAULT_SYSTEM_DEV_CERTIFICATE).x509.pem

# Generate a file containing the keys that will be read by the
# recovery binary.
RECOVERY_INSTALL_OTA_KEYS := \
	$(call intermediates-dir-for,PACKAGING,ota_keys)/keys
DUMPKEY_JAR := $(HOST_OUT_JAVA_LIBRARIES)/dumpkey.jar
$(RECOVERY_INSTALL_OTA_KEYS): PRIVATE_OTA_PUBLIC_KEYS := $(OTA_PUBLIC_KEYS)
$(RECOVERY_INSTALL_OTA_KEYS): extra_keys := $(patsubst %,%.x509.pem,$(PRODUCT_EXTRA_RECOVERY_KEYS))
$(RECOVERY_INSTALL_OTA_KEYS): $(OTA_PUBLIC_KEYS) $(DUMPKEY_JAR) $(extra_keys)
	@echo "DumpPublicKey: $@ <= $(PRIVATE_OTA_PUBLIC_KEYS) $(extra_keys)"
	@rm -rf $@
	@mkdir -p $(dir $@)
	java -jar $(DUMPKEY_JAR) $(PRIVATE_OTA_PUBLIC_KEYS) $(extra_keys) > $@

RECOVERYIMAGE_ID_FILE := $(PRODUCT_OUT)/recovery.id
# $(1): output file
define build-recoveryimage-target
  @echo ----- Making recovery image ------
  $(hide) mkdir -p $(TARGET_RECOVERY_OUT)
  $(hide) mkdir -p $(TARGET_RECOVERY_ROOT_OUT)/etc $(TARGET_RECOVERY_ROOT_OUT)/sdcard $(TARGET_RECOVERY_ROOT_OUT)/tmp
  @echo Copying baseline ramdisk...
  $(hide) rsync -a --exclude=etc --exclude=sdcard $(IGNORE_CACHE_LINK) $(TARGET_ROOT_OUT) $(TARGET_RECOVERY_OUT) # "cp -Rf" fails to overwrite broken symlinks on Mac.
  @echo Modifying ramdisk contents...
  $(hide) rm -f $(TARGET_RECOVERY_ROOT_OUT)/init*.rc
  $(hide) cp -f $(recovery_initrc) $(TARGET_RECOVERY_ROOT_OUT)/
  $(hide) rm -f $(TARGET_RECOVERY_ROOT_OUT)/sepolicy
  $(hide) cp -f $(recovery_sepolicy) $(TARGET_RECOVERY_ROOT_OUT)/sepolicy
  $(hide) cp $(TARGET_ROOT_OUT)/init.recovery.*.rc $(TARGET_RECOVERY_ROOT_OUT)/ || true # Ignore error when the src file doesn't exist.
  $(hide) mkdir -p $(TARGET_RECOVERY_ROOT_OUT)/res
  $(hide) rm -rf $(TARGET_RECOVERY_ROOT_OUT)/res/*
  $(hide) cp -rf $(recovery_resources_common)/* $(TARGET_RECOVERY_ROOT_OUT)/res
  $(hide) cp -f $(recovery_font) $(TARGET_RECOVERY_ROOT_OUT)/res/images/font.png
  $(hide) $(foreach item,$(TARGET_PRIVATE_RES_DIRS), \
    cp -rf $(item) $(TARGET_RECOVERY_ROOT_OUT)/$(newline))
  $(hide) $(foreach item,$(recovery_fstab), \
    cp -f $(item) $(TARGET_RECOVERY_ROOT_OUT)/etc/recovery.fstab)
  $(if $(strip $(recovery_wipe)), \
    $(hide) cp -f $(recovery_wipe) $(TARGET_RECOVERY_ROOT_OUT)/etc/recovery.wipe)
  $(hide) cp $(RECOVERY_INSTALL_OTA_KEYS) $(TARGET_RECOVERY_ROOT_OUT)/res/keys
  $(hide) cat $(INSTALLED_DEFAULT_PROP_TARGET) $(recovery_build_prop) \
          > $(TARGET_RECOVERY_ROOT_OUT)/default.prop
  $(BOARD_RECOVERY_IMAGE_PREPARE)
  $(if $(filter true,$(BOARD_BUILD_SYSTEM_ROOT_IMAGE)), \
    $(hide) mkdir -p $(TARGET_RECOVERY_ROOT_OUT)/system_root; \
            rm -rf $(TARGET_RECOVERY_ROOT_OUT)/system; \
            ln -sf /system_root/system $(TARGET_RECOVERY_ROOT_OUT)/system) # Mount the system_root_image to /system_root and symlink /system.
  $(hide) $(MKBOOTFS) -d $(TARGET_OUT) $(TARGET_RECOVERY_ROOT_OUT) | $(MINIGZIP) > $(recovery_ramdisk)
  $(if $(filter true,$(PRODUCTS.$(INTERNAL_PRODUCT).PRODUCT_SUPPORTS_VBOOT)), \
    $(hide) $(MKBOOTIMG) $(INTERNAL_RECOVERYIMAGE_ARGS) $(INTERNAL_MKBOOTIMG_VERSION_ARGS) $(BOARD_MKBOOTIMG_ARGS) --output $(1).unsigned, \
    $(hide) $(MKBOOTIMG) $(INTERNAL_RECOVERYIMAGE_ARGS) $(INTERNAL_MKBOOTIMG_VERSION_ARGS) $(BOARD_MKBOOTIMG_ARGS) --output $(1) --id > $(RECOVERYIMAGE_ID_FILE))
  $(if $(filter true,$(PRODUCTS.$(INTERNAL_PRODUCT).PRODUCT_SUPPORTS_BOOT_SIGNER)),\
    $(if $(filter true,$(BOARD_USES_RECOVERY_AS_BOOT)),\
      $(BOOT_SIGNER) /boot $(1) $(PRODUCTS.$(INTERNAL_PRODUCT).PRODUCT_VERITY_SIGNING_KEY).pk8 $(PRODUCTS.$(INTERNAL_PRODUCT).PRODUCT_VERITY_SIGNING_KEY).x509.pem $(1),\
      $(BOOT_SIGNER) /recovery $(1) $(PRODUCTS.$(INTERNAL_PRODUCT).PRODUCT_VERITY_SIGNING_KEY).pk8 $(PRODUCTS.$(INTERNAL_PRODUCT).PRODUCT_VERITY_SIGNING_KEY).x509.pem $(1)\
    )\
  )
  $(if $(filter true,$(PRODUCTS.$(INTERNAL_PRODUCT).PRODUCT_SUPPORTS_VBOOT)), \
    $(VBOOT_SIGNER) $(FUTILITY) $(1).unsigned $(PRODUCTS.$(INTERNAL_PRODUCT).PRODUCT_VBOOT_SIGNING_KEY).vbpubk $(PRODUCTS.$(INTERNAL_PRODUCT).PRODUCT_VBOOT_SIGNING_KEY).vbprivk $(PRODUCTS.$(INTERNAL_PRODUCT).PRODUCT_VBOOT_SIGNING_SUBKEY).vbprivk $(1).keyblock $(1))
  $(if $(and $(filter true,$(BOARD_USES_RECOVERY_AS_BOOT)),$(filter true,$(BOARD_AVB_ENABLE))), \
      $(hide) $(AVBTOOL) add_hash_footer \
        --image $(1) \
        --partition_size $(BOARD_BOOTIMAGE_PARTITION_SIZE) \
        --partition_name boot $(INTERNAL_AVB_SIGNING_ARGS) \
        $(BOARD_AVB_BOOT_ADD_HASH_FOOTER_ARGS))
  $(if $(filter true,$(BOARD_USES_RECOVERY_AS_BOOT)), \
    $(hide) $(call assert-max-image-size,$(1),$(BOARD_BOOTIMAGE_PARTITION_SIZE)), \
    $(hide) $(call assert-max-image-size,$(1),$(BOARD_RECOVERYIMAGE_PARTITION_SIZE)))
  @echo ----- Made recovery image: $(1) --------
endef

ifeq ($(BOARD_USES_RECOVERY_AS_BOOT),true)
ifeq (true,$(PRODUCTS.$(INTERNAL_PRODUCT).PRODUCT_SUPPORTS_BOOT_SIGNER))
$(INSTALLED_BOOTIMAGE_TARGET) : $(BOOT_SIGNER)
endif
ifeq (true,$(PRODUCTS.$(INTERNAL_PRODUCT).PRODUCT_SUPPORTS_VBOOT))
$(INSTALLED_BOOTIMAGE_TARGET) : $(VBOOT_SIGNER)
endif
$(INSTALLED_BOOTIMAGE_TARGET): $(MKBOOTFS) $(MKBOOTIMG) $(MINIGZIP) \
		$(INSTALLED_RAMDISK_TARGET) \
		$(INTERNAL_RECOVERYIMAGE_FILES) \
		$(recovery_initrc) $(recovery_sepolicy) $(recovery_kernel) \
		$(INSTALLED_2NDBOOTLOADER_TARGET) \
		$(recovery_build_prop) $(recovery_resource_deps) \
		$(recovery_fstab) \
		$(RECOVERY_INSTALL_OTA_KEYS)
		$(call pretty,"Target boot image from recovery: $@")
		$(call build-recoveryimage-target, $@)
endif

$(INSTALLED_RECOVERYIMAGE_TARGET): $(MKBOOTFS) $(MKBOOTIMG) $(MINIGZIP) \
		$(INSTALLED_RAMDISK_TARGET) \
		$(INSTALLED_BOOTIMAGE_TARGET) \
		$(INTERNAL_RECOVERYIMAGE_FILES) \
		$(recovery_initrc) $(recovery_sepolicy) $(recovery_kernel) \
		$(INSTALLED_2NDBOOTLOADER_TARGET) \
		$(recovery_build_prop) $(recovery_resource_deps) \
		$(recovery_fstab) \
		$(RECOVERY_INSTALL_OTA_KEYS)
		$(call build-recoveryimage-target, $@)

ifdef RECOVERY_RESOURCE_ZIP
$(RECOVERY_RESOURCE_ZIP): $(INSTALLED_RECOVERYIMAGE_TARGET) | $(ZIPTIME)
	$(hide) mkdir -p $(dir $@)
	$(hide) find $(TARGET_RECOVERY_ROOT_OUT)/res -type f | sort | zip -0qrjX $@ -@
	$(remove-timestamps-from-package)
endif

.PHONY: recoveryimage-nodeps
recoveryimage-nodeps:
	@echo "make $@: ignoring dependencies"
	$(call build-recoveryimage-target, $(INSTALLED_RECOVERYIMAGE_TARGET))

else # INSTALLED_RECOVERYIMAGE_TARGET not defined
RECOVERY_RESOURCE_ZIP :=
endif

.PHONY: recoveryimage
recoveryimage: $(INSTALLED_RECOVERYIMAGE_TARGET) $(RECOVERY_RESOURCE_ZIP)

ifeq ($(BOARD_NAND_PAGE_SIZE),)
BOARD_NAND_PAGE_SIZE := 2048
endif

ifeq ($(BOARD_NAND_SPARE_SIZE),)
BOARD_NAND_SPARE_SIZE := 64
endif

# -----------------------------------------------------------------
# system image
#
# Remove overridden packages from $(ALL_PDK_FUSION_FILES)
PDK_FUSION_SYSIMG_FILES := \
    $(filter-out $(foreach p,$(overridden_packages),$(p) %/$(p).apk), \
        $(ALL_PDK_FUSION_FILES))

INTERNAL_SYSTEMIMAGE_FILES := $(filter $(TARGET_OUT)/%, \
    $(ALL_GENERATED_SOURCES) \
    $(ALL_DEFAULT_INSTALLED_MODULES) \
    $(PDK_FUSION_SYSIMG_FILES) \
    $(RECOVERY_RESOURCE_ZIP))


FULL_SYSTEMIMAGE_DEPS := $(INTERNAL_SYSTEMIMAGE_FILES) $(INTERNAL_USERIMAGES_DEPS)
# -----------------------------------------------------------------
# installed file list
# Depending on anything that $(BUILT_SYSTEMIMAGE) depends on.
# We put installed-files.txt ahead of image itself in the dependency graph
# so that we can get the size stat even if the build fails due to too large
# system image.
INSTALLED_FILES_FILE := $(PRODUCT_OUT)/installed-files.txt
$(INSTALLED_FILES_FILE): $(FULL_SYSTEMIMAGE_DEPS)
	@echo Installed file list: $@
	@mkdir -p $(dir $@)
	@rm -f $@
	$(hide) build/tools/fileslist.py $(TARGET_OUT) > $(@:.txt=.json)
	$(hide) build/tools/fileslist_util.py -c $(@:.txt=.json) > $@

.PHONY: installed-file-list
installed-file-list: $(INSTALLED_FILES_FILE)

$(call dist-for-goals, sdk win_sdk sdk_addon, $(INSTALLED_FILES_FILE))

systemimage_intermediates := \
    $(call intermediates-dir-for,PACKAGING,systemimage)
BUILT_SYSTEMIMAGE := $(systemimage_intermediates)/system.img

# Create symlink /system/vendor to /vendor if necessary.
ifdef BOARD_USES_VENDORIMAGE
define create-system-vendor-symlink
$(hide) if [ -d $(TARGET_OUT)/vendor ] && [ ! -h $(TARGET_OUT)/vendor ]; then \
  echo 'Non-symlink $(TARGET_OUT)/vendor detected!' 1>&2; \
  echo 'You cannot install files to $(TARGET_OUT)/vendor while building a separate vendor.img!' 1>&2; \
  exit 1; \
fi
$(hide) ln -sf /vendor $(TARGET_OUT)/vendor
endef
else
define create-system-vendor-symlink
endef
endif

# $(1): output file
define build-systemimage-target
  @echo "Target system fs image: $(1)"
  $(call create-system-vendor-symlink)
  @mkdir -p $(dir $(1)) $(systemimage_intermediates) && rm -rf $(systemimage_intermediates)/system_image_info.txt
  $(call generate-userimage-prop-dictionary, $(systemimage_intermediates)/system_image_info.txt, \
      skip_fsck=true)
  $(hide) PATH=$(foreach p,$(INTERNAL_USERIMAGES_BINARY_PATHS),$(p):)$$PATH \
      ./build/tools/releasetools/build_image.py \
      $(TARGET_OUT) $(systemimage_intermediates)/system_image_info.txt $(1) $(TARGET_OUT) \
      || ( echo "Out of space? the tree size of $(TARGET_OUT) is (MB): " 1>&2 ;\
           du -sm $(TARGET_OUT) 1>&2;\
           if [ "$(INTERNAL_USERIMAGES_EXT_VARIANT)" == "ext4" ]; then \
               maxsize=$(BOARD_SYSTEMIMAGE_PARTITION_SIZE); \
               if [ "$(BOARD_HAS_EXT4_RESERVED_BLOCKS)" == "true" ]; then \
                   maxsize=$$((maxsize - 4096 * 4096)); \
               fi; \
               echo "The max is $$(( maxsize / 1048576 )) MB." 1>&2 ;\
           else \
               echo "The max is $$(( $(BOARD_SYSTEMIMAGE_PARTITION_SIZE) / 1048576 )) MB." 1>&2 ;\
           fi; \
           mkdir -p $(DIST_DIR); cp $(INSTALLED_FILES_FILE) $(DIST_DIR)/installed-files-rescued.txt; \
           exit 1 )
endef

$(BUILT_SYSTEMIMAGE): $(FULL_SYSTEMIMAGE_DEPS) $(INSTALLED_FILES_FILE) $(BUILD_IMAGE_SRCS)
	$(call build-systemimage-target,$@)

INSTALLED_SYSTEMIMAGE := $(PRODUCT_OUT)/system.img
SYSTEMIMAGE_SOURCE_DIR := $(TARGET_OUT)

# The system partition needs room for the recovery image as well.  We
# now store the recovery image as a binary patch using the boot image
# as the source (since they are very similar).  Generate the patch so
# we can see how big it's going to be, and include that in the system
# image size check calculation.
ifneq ($(INSTALLED_RECOVERYIMAGE_TARGET),)
ifneq ($(BOARD_USES_FULL_RECOVERY_IMAGE),true)
intermediates := $(call intermediates-dir-for,PACKAGING,recovery_patch)
RECOVERY_FROM_BOOT_PATCH := $(intermediates)/recovery_from_boot.p
$(RECOVERY_FROM_BOOT_PATCH): $(INSTALLED_RECOVERYIMAGE_TARGET) \
                             $(INSTALLED_BOOTIMAGE_TARGET) \
			     $(HOST_OUT_EXECUTABLES)/imgdiff \
	                     $(HOST_OUT_EXECUTABLES)/bsdiff
	@echo "Construct recovery from boot"
	mkdir -p $(dir $@)
	PATH=$(HOST_OUT_EXECUTABLES):$$PATH $(HOST_OUT_EXECUTABLES)/imgdiff $(INSTALLED_BOOTIMAGE_TARGET) $(INSTALLED_RECOVERYIMAGE_TARGET) $@
else # $(BOARD_USES_FULL_RECOVERY_IMAGE) == true
RECOVERY_FROM_BOOT_PATCH := $(INSTALLED_RECOVERYIMAGE_TARGET)
endif
endif


$(INSTALLED_SYSTEMIMAGE): $(BUILT_SYSTEMIMAGE) $(RECOVERY_FROM_BOOT_PATCH)
	@echo "Install system fs image: $@"
	$(copy-file-to-target)
	$(hide) $(call assert-max-image-size,$@ $(RECOVERY_FROM_BOOT_PATCH),$(BOARD_SYSTEMIMAGE_PARTITION_SIZE))

systemimage: $(INSTALLED_SYSTEMIMAGE)

.PHONY: systemimage-nodeps snod
systemimage-nodeps snod: $(filter-out systemimage-nodeps snod,$(MAKECMDGOALS)) \
	            | $(INTERNAL_USERIMAGES_DEPS)
	@echo "make $@: ignoring dependencies"
	$(call build-systemimage-target,$(INSTALLED_SYSTEMIMAGE))
	$(hide) $(call assert-max-image-size,$(INSTALLED_SYSTEMIMAGE),$(BOARD_SYSTEMIMAGE_PARTITION_SIZE))

ifneq (,$(filter systemimage-nodeps snod, $(MAKECMDGOALS)))
ifeq (true,$(WITH_DEXPREOPT))
$(warning Warning: with dexpreopt enabled, you may need a full rebuild.)
endif
endif

#######
## system tarball
define build-systemtarball-target
  $(call pretty,"Target system fs tarball: $(INSTALLED_SYSTEMTARBALL_TARGET)")
  $(call create-system-vendor-symlink)
  $(MKTARBALL) $(FS_GET_STATS) \
    $(PRODUCT_OUT) system $(PRIVATE_SYSTEM_TAR) \
    $(INSTALLED_SYSTEMTARBALL_TARGET) $(TARGET_OUT)
endef

ifndef SYSTEM_TARBALL_FORMAT
    SYSTEM_TARBALL_FORMAT := bz2
endif

system_tar := $(PRODUCT_OUT)/system.tar
INSTALLED_SYSTEMTARBALL_TARGET := $(system_tar).$(SYSTEM_TARBALL_FORMAT)
$(INSTALLED_SYSTEMTARBALL_TARGET): PRIVATE_SYSTEM_TAR := $(system_tar)
$(INSTALLED_SYSTEMTARBALL_TARGET): $(FS_GET_STATS) $(INTERNAL_SYSTEMIMAGE_FILES)
	$(build-systemtarball-target)

.PHONY: systemtarball-nodeps
systemtarball-nodeps: $(FS_GET_STATS) \
                      $(filter-out systemtarball-nodeps stnod,$(MAKECMDGOALS))
	$(build-systemtarball-target)

.PHONY: stnod
stnod: systemtarball-nodeps

# -----------------------------------------------------------------
## platform.zip: system, plus other files to be used in PDK fusion build,
## in a zip file
##
## PDK_PLATFORM_ZIP_PRODUCT_BINARIES is used to store specified files to platform.zip.
## The variable will be typically set from BoardConfig.mk.
## Files under out dir will be rejected to prevent possible conflicts with other rules.
pdk_odex_javalibs := $(strip $(foreach m,$(DEXPREOPT.MODULES.JAVA_LIBRARIES),\
  $(if $(filter $(DEXPREOPT.$(m).INSTALLED),$(ALL_DEFAULT_INSTALLED_MODULES)),$(m))))
pdk_odex_apps := $(strip $(foreach m,$(DEXPREOPT.MODULES.APPS),\
  $(if $(filter $(DEXPREOPT.$(m).INSTALLED),$(ALL_DEFAULT_INSTALLED_MODULES)),$(m))))
pdk_classes_dex := $(strip \
  $(foreach m,$(pdk_odex_javalibs),$(call intermediates-dir-for,JAVA_LIBRARIES,$(m),,COMMON)/javalib.jar) \
  $(foreach m,$(pdk_odex_apps),$(call intermediates-dir-for,APPS,$(m))/package.dex.apk))

pdk_odex_config_mk := $(PRODUCT_OUT)/pdk_dexpreopt_config.mk
$(pdk_odex_config_mk): PRIVATE_JAVA_LIBRARIES := $(pdk_odex_javalibs)
$(pdk_odex_config_mk): PRIVATE_APPS := $(pdk_odex_apps)
$(pdk_odex_config_mk) :
	@echo "PDK odex config makefile: $@"
	$(hide) mkdir -p $(dir $@)
	$(hide) echo "# Auto-generated. Do not modify." > $@
	$(hide) echo "PDK.DEXPREOPT.JAVA_LIBRARIES:=$(PRIVATE_JAVA_LIBRARIES)" >> $@
	$(hide) echo "PDK.DEXPREOPT.APPS:=$(PRIVATE_APPS)" >> $@
	$(foreach m,$(PRIVATE_JAVA_LIBRARIES),\
	  $(hide) echo "PDK.DEXPREOPT.$(m).SRC:=$(patsubst $(OUT_DIR)/%,%,$(call intermediates-dir-for,JAVA_LIBRARIES,$(m),,COMMON)/javalib.jar)" >> $@$(newline)\
	  $(hide) echo "PDK.DEXPREOPT.$(m).DEX_PREOPT:=$(DEXPREOPT.$(m).DEX_PREOPT)" >> $@$(newline)\
	  $(hide) echo "PDK.DEXPREOPT.$(m).MULTILIB:=$(DEXPREOPT.$(m).MULTILIB)" >> $@$(newline)\
	  $(hide) echo "PDK.DEXPREOPT.$(m).DEX_PREOPT_FLAGS:=$(DEXPREOPT.$(m).DEX_PREOPT_FLAGS)" >> $@$(newline)\
	  )
	$(foreach m,$(PRIVATE_APPS),\
	  $(hide) echo "PDK.DEXPREOPT.$(m).SRC:=$(patsubst $(OUT_DIR)/%,%,$(call intermediates-dir-for,APPS,$(m))/package.dex.apk)" >> $@$(newline)\
	  $(hide) echo "PDK.DEXPREOPT.$(m).DEX_PREOPT:=$(DEXPREOPT.$(m).DEX_PREOPT)" >> $@$(newline)\
	  $(hide) echo "PDK.DEXPREOPT.$(m).MULTILIB:=$(DEXPREOPT.$(m).MULTILIB)" >> $@$(newline)\
	  $(hide) echo "PDK.DEXPREOPT.$(m).DEX_PREOPT_FLAGS:=$(DEXPREOPT.$(m).DEX_PREOPT_FLAGS)" >> $@$(newline)\
	  $(hide) echo "PDK.DEXPREOPT.$(m).PRIVILEGED_MODULE:=$(DEXPREOPT.$(m).PRIVILEGED_MODULE)" >> $@$(newline)\
	  $(hide) echo "PDK.DEXPREOPT.$(m).PROPRIETARY_MODULE:=$(DEXPREOPT.$(m).PROPRIETARY_MODULE)" >> $@$(newline)\
	  $(hide) echo "PDK.DEXPREOPT.$(m).TARGET_ARCH:=$(DEXPREOPT.$(m).TARGET_ARCH)" >> $@$(newline)\
	  $(hide) echo "PDK.DEXPREOPT.$(m).STRIPPED_SRC:=$(patsubst $(PRODUCT_OUT)/%,%,$(DEXPREOPT.$(m).INSTALLED_STRIPPED))" >> $@$(newline)\
	  )

PDK_PLATFORM_ZIP_PRODUCT_BINARIES := $(filter-out $(OUT_DIR)/%,$(PDK_PLATFORM_ZIP_PRODUCT_BINARIES))
INSTALLED_PLATFORM_ZIP := $(PRODUCT_OUT)/platform.zip

$(INSTALLED_PLATFORM_ZIP): PRIVATE_DEX_FILES := $(pdk_classes_dex)
$(INSTALLED_PLATFORM_ZIP): PRIVATE_ODEX_CONFIG := $(pdk_odex_config_mk)
$(INSTALLED_PLATFORM_ZIP) : $(INTERNAL_SYSTEMIMAGE_FILES) $(pdk_odex_config_mk)
	$(call pretty,"Platform zip package: $(INSTALLED_PLATFORM_ZIP)")
	$(hide) rm -f $@
	$(hide) cd $(dir $@) && zip -qryX $(notdir $@) \
		$(TARGET_COPY_OUT_SYSTEM) \
		$(patsubst $(PRODUCT_OUT)/%, %, $(TARGET_OUT_NOTICE_FILES)) \
		$(addprefix symbols/,$(PDK_SYMBOL_FILES_LIST))
ifdef BOARD_VENDORIMAGE_FILE_SYSTEM_TYPE
	$(hide) cd $(dir $@) && zip -qryX $(notdir $@) \
		$(TARGET_COPY_OUT_VENDOR)
endif
ifneq ($(PDK_PLATFORM_JAVA_ZIP_CONTENTS),)
	$(hide) cd $(OUT_DIR) && zip -qryX $(patsubst $(OUT_DIR)/%,%,$@) $(PDK_PLATFORM_JAVA_ZIP_CONTENTS)
endif
ifneq ($(PDK_PLATFORM_ZIP_PRODUCT_BINARIES),)
	$(hide) zip -qryX $@ $(PDK_PLATFORM_ZIP_PRODUCT_BINARIES)
endif
	@# Add dex-preopt files and config.
	$(if $(PRIVATE_DEX_FILES),$(hide) cd $(OUT_DIR) && zip -qryX $(patsubst $(OUT_DIR)/%,%,$@ $(PRIVATE_DEX_FILES)))
	$(hide) zip -qryXj $@ $(PRIVATE_ODEX_CONFIG)

.PHONY: platform
platform: $(INSTALLED_PLATFORM_ZIP)

.PHONY: platform-java
platform-java: platform

# Dist the platform.zip
ifneq (,$(filter platform platform-java, $(MAKECMDGOALS)))
$(call dist-for-goals, platform platform-java, $(INSTALLED_PLATFORM_ZIP))
endif

# -----------------------------------------------------------------
## boot tarball
define build-boottarball-target
    $(hide) echo "Target boot fs tarball: $(INSTALLED_BOOTTARBALL_TARGET)"
    $(hide) mkdir -p $(PRODUCT_OUT)/boot
    $(hide) cp -f $(INTERNAL_BOOTIMAGE_FILES) $(PRODUCT_OUT)/boot/.
    $(hide) echo $(INTERNAL_KERNEL_CMDLINE) > $(PRODUCT_OUT)/boot/cmdline
    $(hide) $(MKTARBALL) $(FS_GET_STATS) \
                 $(PRODUCT_OUT) boot $(PRIVATE_BOOT_TAR) \
                 $(INSTALLED_BOOTTARBALL_TARGET) $(TARGET_OUT)
endef

ifndef BOOT_TARBALL_FORMAT
    BOOT_TARBALL_FORMAT := bz2
endif

boot_tar := $(PRODUCT_OUT)/boot.tar
INSTALLED_BOOTTARBALL_TARGET := $(boot_tar).$(BOOT_TARBALL_FORMAT)
$(INSTALLED_BOOTTARBALL_TARGET): PRIVATE_BOOT_TAR := $(boot_tar)
$(INSTALLED_BOOTTARBALL_TARGET): $(FS_GET_STATS) $(INTERNAL_BOOTIMAGE_FILES)
	$(build-boottarball-target)

.PHONY: boottarball-nodeps btnod
boottarball-nodeps btnod: $(FS_GET_STATS) \
                      $(filter-out boottarball-nodeps btnod,$(MAKECMDGOALS))
	$(build-boottarball-target)


# -----------------------------------------------------------------
# data partition image
INTERNAL_USERDATAIMAGE_FILES := \
    $(filter $(TARGET_OUT_DATA)/%,$(ALL_DEFAULT_INSTALLED_MODULES))

# Don't build userdata.img if it's extfs but no partition size
skip_userdata.img :=
ifdef INTERNAL_USERIMAGES_EXT_VARIANT
ifndef BOARD_USERDATAIMAGE_PARTITION_SIZE
skip_userdata.img := true
endif
endif

ifneq ($(skip_userdata.img),true)
userdataimage_intermediates := \
    $(call intermediates-dir-for,PACKAGING,userdata)
BUILT_USERDATAIMAGE_TARGET := $(PRODUCT_OUT)/userdata.img

define build-userdataimage-target
  $(call pretty,"Target userdata fs image: $(INSTALLED_USERDATAIMAGE_TARGET)")
  @mkdir -p $(TARGET_OUT_DATA)
  @mkdir -p $(userdataimage_intermediates) && rm -rf $(userdataimage_intermediates)/userdata_image_info.txt
  $(call generate-userimage-prop-dictionary, $(userdataimage_intermediates)/userdata_image_info.txt, skip_fsck=true)
  $(hide) PATH=$(foreach p,$(INTERNAL_USERIMAGES_BINARY_PATHS),$(p):)$$PATH \
      ./build/tools/releasetools/build_image.py \
      $(TARGET_OUT_DATA) $(userdataimage_intermediates)/userdata_image_info.txt $(INSTALLED_USERDATAIMAGE_TARGET) $(TARGET_OUT)
  $(hide) $(call assert-max-image-size,$(INSTALLED_USERDATAIMAGE_TARGET),$(BOARD_USERDATAIMAGE_PARTITION_SIZE))
endef

# We just build this directly to the install location.
INSTALLED_USERDATAIMAGE_TARGET := $(BUILT_USERDATAIMAGE_TARGET)
$(INSTALLED_USERDATAIMAGE_TARGET): $(INTERNAL_USERIMAGES_DEPS) \
                                   $(INTERNAL_USERDATAIMAGE_FILES) \
                                   $(BUILD_IMAGE_SRCS)
	$(build-userdataimage-target)

.PHONY: userdataimage-nodeps
userdataimage-nodeps: | $(INTERNAL_USERIMAGES_DEPS)
	$(build-userdataimage-target)

endif # not skip_userdata.img
skip_userdata.img :=

#######
## data partition tarball
define build-userdatatarball-target
    $(call pretty,"Target userdata fs tarball: " \
                  "$(INSTALLED_USERDATATARBALL_TARGET)")
    $(MKTARBALL) $(FS_GET_STATS) \
		$(PRODUCT_OUT) data $(PRIVATE_USERDATA_TAR) \
		$(INSTALLED_USERDATATARBALL_TARGET) $(TARGET_OUT)
endef

userdata_tar := $(PRODUCT_OUT)/userdata.tar
INSTALLED_USERDATATARBALL_TARGET := $(userdata_tar).bz2
$(INSTALLED_USERDATATARBALL_TARGET): PRIVATE_USERDATA_TAR := $(userdata_tar)
$(INSTALLED_USERDATATARBALL_TARGET): $(FS_GET_STATS) $(INTERNAL_USERDATAIMAGE_FILES)
	$(build-userdatatarball-target)

$(call dist-for-goals,userdatatarball,$(INSTALLED_USERDATATARBALL_TARGET))

.PHONY: userdatatarball-nodeps
userdatatarball-nodeps: $(FS_GET_STATS)
	$(build-userdatatarball-target)


# -----------------------------------------------------------------
# partition table image
ifdef BOARD_BPT_INPUT_FILES

BUILT_BPTIMAGE_TARGET := $(PRODUCT_OUT)/partition-table.img
BUILT_BPTJSON_TARGET := $(PRODUCT_OUT)/partition-table.bpt

INTERNAL_BVBTOOL_MAKE_TABLE_ARGS := \
	--output_gpt $(BUILT_BPTIMAGE_TARGET) \
	--output_json $(BUILT_BPTJSON_TARGET) \
	$(foreach file, $(BOARD_BPT_INPUT_FILES), --input $(file))

ifdef BOARD_BPT_DISK_SIZE
INTERNAL_BVBTOOL_MAKE_TABLE_ARGS += --disk_size $(BOARD_BPT_DISK_SIZE)
endif

define build-bptimage-target
  $(call pretty,"Target partition table image: $(INSTALLED_BPTIMAGE_TARGET)")
  $(hide) $(BPTTOOL) make_table $(INTERNAL_BVBTOOL_MAKE_TABLE_ARGS) $(BOARD_BPT_MAKE_TABLE_ARGS)
endef

INSTALLED_BPTIMAGE_TARGET := $(BUILT_BPTIMAGE_TARGET)
$(BUILT_BPTJSON_TARGET): $(INSTALLED_BPTIMAGE_TARGET)
	$(hide) touch -c $(BUILT_BPTJSON_TARGET)

$(INSTALLED_BPTIMAGE_TARGET): $(BPTTOOL) $(BOARD_BPT_INPUT_FILES)
	$(build-bptimage-target)

.PHONY: bptimage-nodeps
bptimage-nodeps:
	$(build-bptimage-target)

endif # BOARD_BPT_INPUT_FILES

# -----------------------------------------------------------------
# cache partition image
ifdef BOARD_CACHEIMAGE_FILE_SYSTEM_TYPE
INTERNAL_CACHEIMAGE_FILES := \
    $(filter $(TARGET_OUT_CACHE)/%,$(ALL_DEFAULT_INSTALLED_MODULES))

cacheimage_intermediates := \
    $(call intermediates-dir-for,PACKAGING,cache)
BUILT_CACHEIMAGE_TARGET := $(PRODUCT_OUT)/cache.img

define build-cacheimage-target
  $(call pretty,"Target cache fs image: $(INSTALLED_CACHEIMAGE_TARGET)")
  @mkdir -p $(TARGET_OUT_CACHE)
  @mkdir -p $(cacheimage_intermediates) && rm -rf $(cacheimage_intermediates)/cache_image_info.txt
  $(call generate-userimage-prop-dictionary, $(cacheimage_intermediates)/cache_image_info.txt, skip_fsck=true)
  $(hide) PATH=$(foreach p,$(INTERNAL_USERIMAGES_BINARY_PATHS),$(p):)$$PATH \
      ./build/tools/releasetools/build_image.py \
      $(TARGET_OUT_CACHE) $(cacheimage_intermediates)/cache_image_info.txt $(INSTALLED_CACHEIMAGE_TARGET) $(TARGET_OUT)
  $(hide) $(call assert-max-image-size,$(INSTALLED_CACHEIMAGE_TARGET),$(BOARD_CACHEIMAGE_PARTITION_SIZE))
endef

# We just build this directly to the install location.
INSTALLED_CACHEIMAGE_TARGET := $(BUILT_CACHEIMAGE_TARGET)
$(INSTALLED_CACHEIMAGE_TARGET): $(INTERNAL_USERIMAGES_DEPS) $(INTERNAL_CACHEIMAGE_FILES) $(BUILD_IMAGE_SRCS)
	$(build-cacheimage-target)

.PHONY: cacheimage-nodeps
cacheimage-nodeps: | $(INTERNAL_USERIMAGES_DEPS)
	$(build-cacheimage-target)

else # BOARD_CACHEIMAGE_FILE_SYSTEM_TYPE
# we need to ignore the broken cache link when doing the rsync
IGNORE_CACHE_LINK := --exclude=cache
endif # BOARD_CACHEIMAGE_FILE_SYSTEM_TYPE

# -----------------------------------------------------------------
# vbmeta image
ifeq ($(BOARD_AVB_ENABLE),true)

BUILT_VBMETAIMAGE_TARGET := $(PRODUCT_OUT)/vbmeta.img

INTERNAL_AVB_MAKE_VBMETA_IMAGE_ARGS := \
    --include_descriptors_from_image $(INSTALLED_BOOTIMAGE_TARGET) \
    --include_descriptors_from_image $(INSTALLED_SYSTEMIMAGE) \
    --generate_dm_verity_cmdline_from_hashtree $(INSTALLED_SYSTEMIMAGE)

ifdef BOARD_AVB_ROLLBACK_INDEX
INTERNAL_AVB_MAKE_VBMETA_IMAGE_ARGS += --rollback_index $(BOARD_AVB_ROLLBACK_INDEX)
endif

ifndef BOARD_AVB_KEY_PATH
# If key path isn't specified, use the 4096-bit test key.
INTERNAL_AVB_SIGNING_ARGS := \
    --algorithm SHA256_RSA4096 \
    --key external/avb/test/data/testkey_rsa4096.pem
else
INTERNAL_AVB_SIGNING_ARGS := \
    --algorithm $(BOARD_AVB_ALGORITHM) --key $(BOARD_AVB_KEY_PATH)
endif

ifndef BOARD_BOOTIMAGE_PARTITION_SIZE
  $(error BOARD_BOOTIMAGE_PARTITION_SIZE must be set for BOARD_AVB_ENABLE)
endif

ifndef BOARD_SYSTEMIMAGE_PARTITION_SIZE
  $(error BOARD_SYSTEMIMAGE_PARTITION_SIZE must be set for BOARD_AVB_ENABLE)
endif

define build-vbmetaimage-target
  $(call pretty,"Target vbmeta image: $(INSTALLED_VBMETAIMAGE_TARGET)")
  $(hide) $(AVBTOOL) make_vbmeta_image \
    $(INTERNAL_AVB_MAKE_VBMETA_IMAGE_ARGS) \
    $(INTERNAL_AVB_SIGNING_ARGS) \
    $(BOARD_AVB_MAKE_VBMETA_IMAGE_ARGS) \
    --output $@
endef

INSTALLED_VBMETAIMAGE_TARGET := $(BUILT_VBMETAIMAGE_TARGET)
$(INSTALLED_VBMETAIMAGE_TARGET): $(AVBTOOL) $(INSTALLED_BOOTIMAGE_TARGET) $(INSTALLED_SYSTEMIMAGE)
	$(build-vbmetaimage-target)

.PHONY: vbmetaimage-nodeps
vbmetaimage-nodeps:
	$(build-vbmetaimage-target)

# We need $(AVBTOOL) for system.img generation.
FULL_SYSTEMIMAGE_DEPS += $(AVBTOOL)

endif # BOARD_AVB_ENABLE

# -----------------------------------------------------------------
# system_other partition image
ifeq ($(BOARD_USES_SYSTEM_OTHER_ODEX),true)
BOARD_USES_SYSTEM_OTHER := true

# Marker file to identify that odex files are installed
INSTALLED_SYSTEM_OTHER_ODEX_MARKER := $(TARGET_OUT_SYSTEM_OTHER)/system-other-odex-marker
ALL_DEFAULT_INSTALLED_MODULES += $(INSTALLED_SYSTEM_OTHER_ODEX_MARKER)
$(INSTALLED_SYSTEM_OTHER_ODEX_MARKER):
	$(hide) touch $@
endif

ifdef BOARD_USES_SYSTEM_OTHER
INTERNAL_SYSTEMOTHERIMAGE_FILES := \
    $(filter $(TARGET_OUT_SYSTEM_OTHER)/%,\
      $(ALL_DEFAULT_INSTALLED_MODULES)\
      $(ALL_PDK_FUSION_FILES))

INSTALLED_FILES_FILE_SYSTEMOTHER := $(PRODUCT_OUT)/installed-files-system-other.txt
$(INSTALLED_FILES_FILE_SYSTEMOTHER) : $(INTERNAL_SYSTEMOTHERIMAGE_FILES)
	@echo Installed file list: $@
	@mkdir -p $(dir $@)
	@rm -f $@
	$(hide) build/tools/fileslist.py $(TARGET_OUT_SYSTEM_OTHER) > $@

systemotherimage_intermediates := \
    $(call intermediates-dir-for,PACKAGING,system_other)
BUILT_SYSTEMOTHERIMAGE_TARGET := $(PRODUCT_OUT)/system_other.img

# Note that we assert the size is SYSTEMIMAGE_PARTITION_SIZE since this is the 'b' system image.
define build-systemotherimage-target
  $(call pretty,"Target system_other fs image: $(INSTALLED_SYSTEMOTHERIMAGE_TARGET)")
  @mkdir -p $(TARGET_OUT_SYSTEM_OTHER)
  @mkdir -p $(systemotherimage_intermediates) && rm -rf $(systemotherimage_intermediates)/system_other_image_info.txt
  $(call generate-userimage-prop-dictionary, $(systemotherimage_intermediates)/system_other_image_info.txt, skip_fsck=true)
  $(hide) PATH=$(foreach p,$(INTERNAL_USERIMAGES_BINARY_PATHS),$(p):)$$PATH \
      ./build/tools/releasetools/build_image.py \
      $(TARGET_OUT_SYSTEM_OTHER) $(systemotherimage_intermediates)/system_other_image_info.txt $(INSTALLED_SYSTEMOTHERIMAGE_TARGET) $(TARGET_OUT)
  $(hide) $(call assert-max-image-size,$(INSTALLED_SYSTEMOTHERIMAGE_TARGET),$(BOARD_SYSTEMIMAGE_PARTITION_SIZE))
endef

# We just build this directly to the install location.
INSTALLED_SYSTEMOTHERIMAGE_TARGET := $(BUILT_SYSTEMOTHERIMAGE_TARGET)
$(INSTALLED_SYSTEMOTHERIMAGE_TARGET): $(INTERNAL_USERIMAGES_DEPS) $(INTERNAL_SYSTEMOTHERIMAGE_FILES) $(INSTALLED_FILES_FILE_SYSTEMOTHER)
	$(build-systemotherimage-target)

.PHONY: systemotherimage-nodeps
systemotherimage-nodeps: | $(INTERNAL_USERIMAGES_DEPS)
	$(build-systemotherimage-target)

endif # BOARD_USES_SYSTEM_OTHER


# -----------------------------------------------------------------
# vendor partition image
ifdef BOARD_VENDORIMAGE_FILE_SYSTEM_TYPE
INTERNAL_VENDORIMAGE_FILES := \
    $(filter $(TARGET_OUT_VENDOR)/%,\
      $(ALL_DEFAULT_INSTALLED_MODULES)\
      $(ALL_PDK_FUSION_FILES))

# platform.zip depends on $(INTERNAL_VENDORIMAGE_FILES).
$(INSTALLED_PLATFORM_ZIP) : $(INTERNAL_VENDORIMAGE_FILES)

INSTALLED_FILES_FILE_VENDOR := $(PRODUCT_OUT)/installed-files-vendor.txt
$(INSTALLED_FILES_FILE_VENDOR) : $(INTERNAL_VENDORIMAGE_FILES)
	@echo Installed file list: $@
	@mkdir -p $(dir $@)
	@rm -f $@
	$(hide) build/tools/fileslist.py $(TARGET_OUT_VENDOR) > $(@:.txt=.json)
	$(hide) build/tools/fileslist_util.py -c $(@:.txt=.json) > $@

vendorimage_intermediates := \
    $(call intermediates-dir-for,PACKAGING,vendor)
BUILT_VENDORIMAGE_TARGET := $(PRODUCT_OUT)/vendor.img

define build-vendorimage-target
  $(call pretty,"Target vendor fs image: $(INSTALLED_VENDORIMAGE_TARGET)")
  @mkdir -p $(TARGET_OUT_VENDOR)
  @mkdir -p $(vendorimage_intermediates) && rm -rf $(vendorimage_intermediates)/vendor_image_info.txt
  $(call generate-userimage-prop-dictionary, $(vendorimage_intermediates)/vendor_image_info.txt, skip_fsck=true)
  $(hide) PATH=$(foreach p,$(INTERNAL_USERIMAGES_BINARY_PATHS),$(p):)$$PATH \
      ./build/tools/releasetools/build_image.py \
      $(TARGET_OUT_VENDOR) $(vendorimage_intermediates)/vendor_image_info.txt $(INSTALLED_VENDORIMAGE_TARGET) $(TARGET_OUT)
  $(hide) $(call assert-max-image-size,$(INSTALLED_VENDORIMAGE_TARGET),$(BOARD_VENDORIMAGE_PARTITION_SIZE))
endef

# We just build this directly to the install location.
INSTALLED_VENDORIMAGE_TARGET := $(BUILT_VENDORIMAGE_TARGET)
$(INSTALLED_VENDORIMAGE_TARGET): $(INTERNAL_USERIMAGES_DEPS) $(INTERNAL_VENDORIMAGE_FILES) $(INSTALLED_FILES_FILE_VENDOR) $(BUILD_IMAGE_SRCS)
	$(build-vendorimage-target)

.PHONY: vendorimage-nodeps
vendorimage-nodeps: | $(INTERNAL_USERIMAGES_DEPS)
	$(build-vendorimage-target)

else ifdef BOARD_PREBUILT_VENDORIMAGE
INSTALLED_VENDORIMAGE_TARGET := $(PRODUCT_OUT)/vendor.img
$(eval $(call copy-one-file,$(BOARD_PREBUILT_VENDORIMAGE),$(INSTALLED_VENDORIMAGE_TARGET)))
endif

# -----------------------------------------------------------------
# bring in the installer image generation defines if necessary
ifeq ($(TARGET_USE_DISKINSTALLER),true)
include bootable/diskinstaller/config.mk
endif

# -----------------------------------------------------------------
# host tools needed to build dist and OTA packages

build_ota_package := true
ifeq ($(TARGET_SKIP_OTA_PACKAGE),true)
build_ota_package := false
endif
ifeq ($(BUILD_OS),darwin)
build_ota_package := false
endif
ifneq ($(strip $(SANITIZE_TARGET)),)
build_ota_package := false
endif
ifeq ($(TARGET_PRODUCT),sdk)
build_ota_package := false
endif
ifneq ($(filter generic%,$(TARGET_DEVICE)),)
build_ota_package := false
endif
ifeq ($(TARGET_NO_KERNEL),true)
build_ota_package := false
endif
ifeq ($(recovery_fstab),)
build_ota_package := false
endif
ifeq ($(TARGET_BUILD_PDK),true)
build_ota_package := false
endif

ifeq ($(build_ota_package),true)
OTATOOLS :=  $(HOST_OUT_EXECUTABLES)/minigzip \
  $(HOST_OUT_EXECUTABLES)/aapt \
  $(HOST_OUT_EXECUTABLES)/mkbootfs \
  $(HOST_OUT_EXECUTABLES)/mkbootimg \
  $(HOST_OUT_EXECUTABLES)/fs_config \
  $(HOST_OUT_EXECUTABLES)/zipalign \
  $(HOST_OUT_EXECUTABLES)/bsdiff \
  $(HOST_OUT_EXECUTABLES)/imgdiff \
  $(HOST_OUT_JAVA_LIBRARIES)/dumpkey.jar \
  $(HOST_OUT_JAVA_LIBRARIES)/signapk.jar \
  $(HOST_OUT_JAVA_LIBRARIES)/BootSignature.jar \
  $(HOST_OUT_EXECUTABLES)/make_ext4fs \
  $(HOST_OUT_EXECUTABLES)/mkuserimg.sh \
  $(HOST_OUT_EXECUTABLES)/mke2fs \
  $(HOST_OUT_EXECUTABLES)/mkuserimg_mke2fs.sh \
  $(HOST_OUT_EXECUTABLES)/e2fsdroid \
  $(HOST_OUT_EXECUTABLES)/mksquashfsimage.sh \
  $(HOST_OUT_EXECUTABLES)/mksquashfs \
  $(HOST_OUT_EXECUTABLES)/mkf2fsuserimg.sh \
  $(HOST_OUT_EXECUTABLES)/make_f2fs \
  $(HOST_OUT_EXECUTABLES)/simg2img \
  $(HOST_OUT_EXECUTABLES)/e2fsck \
  $(HOST_OUT_EXECUTABLES)/build_verity_tree \
  $(HOST_OUT_EXECUTABLES)/verity_signer \
  $(HOST_OUT_EXECUTABLES)/verity_verifier \
  $(HOST_OUT_EXECUTABLES)/append2simg \
  $(HOST_OUT_EXECUTABLES)/img2simg \
  $(HOST_OUT_EXECUTABLES)/boot_signer \
  $(HOST_OUT_EXECUTABLES)/fec \
  $(HOST_OUT_EXECUTABLES)/brillo_update_payload \
  $(HOST_OUT_EXECUTABLES)/lib/shflags/shflags \
  $(HOST_OUT_EXECUTABLES)/delta_generator \
  $(BLK_ALLOC_TO_BASE_FS)
<<<<<<< HEAD
=======

ifeq (true,$(PRODUCTS.$(INTERNAL_PRODUCT).PRODUCT_SUPPORTS_VBOOT))
OTATOOLS += \
  $(FUTILITY) \
  $(VBOOT_SIGNER)
endif
>>>>>>> e44f4e43

# Shared libraries.
OTATOOLS += \
  $(HOST_LIBRARY_PATH)/libc++$(HOST_SHLIB_SUFFIX) \
  $(HOST_LIBRARY_PATH)/liblog$(HOST_SHLIB_SUFFIX) \
  $(HOST_LIBRARY_PATH)/libcutils$(HOST_SHLIB_SUFFIX) \
  $(HOST_LIBRARY_PATH)/libselinux$(HOST_SHLIB_SUFFIX) \
  $(HOST_LIBRARY_PATH)/libcrypto-host$(HOST_SHLIB_SUFFIX) \
  $(HOST_LIBRARY_PATH)/libext2fs-host$(HOST_SHLIB_SUFFIX) \
  $(HOST_LIBRARY_PATH)/libext2_blkid-host$(HOST_SHLIB_SUFFIX) \
  $(HOST_LIBRARY_PATH)/libext2_com_err-host$(HOST_SHLIB_SUFFIX) \
  $(HOST_LIBRARY_PATH)/libext2_e2p-host$(HOST_SHLIB_SUFFIX) \
  $(HOST_LIBRARY_PATH)/libext2_misc$(HOST_SHLIB_SUFFIX) \
  $(HOST_LIBRARY_PATH)/libext2_profile-host$(HOST_SHLIB_SUFFIX) \
  $(HOST_LIBRARY_PATH)/libext2_quota-host$(HOST_SHLIB_SUFFIX) \
  $(HOST_LIBRARY_PATH)/libext2_uuid-host$(HOST_SHLIB_SUFFIX) \
  $(HOST_LIBRARY_PATH)/libconscrypt_openjdk_jni$(HOST_SHLIB_SUFFIX) \
  $(HOST_LIBRARY_PATH)/libbrillo$(HOST_SHLIB_SUFFIX) \
  $(HOST_LIBRARY_PATH)/libbrillo-stream$(HOST_SHLIB_SUFFIX) \
  $(HOST_LIBRARY_PATH)/libchrome$(HOST_SHLIB_SUFFIX) \
  $(HOST_LIBRARY_PATH)/libcurl-host$(HOST_SHLIB_SUFFIX) \
  $(HOST_LIBRARY_PATH)/libevent-host$(HOST_SHLIB_SUFFIX) \
  $(HOST_LIBRARY_PATH)/libprotobuf-cpp-lite$(HOST_SHLIB_SUFFIX) \
  $(HOST_LIBRARY_PATH)/libssl-host$(HOST_SHLIB_SUFFIX) \
  $(HOST_LIBRARY_PATH)/libz-host$(HOST_SHLIB_SUFFIX) \
  $(HOST_LIBRARY_PATH)/libsparse-host$(HOST_SHLIB_SUFFIX) \
  $(HOST_LIBRARY_PATH)/libbase$(HOST_SHLIB_SUFFIX) \
  $(HOST_LIBRARY_PATH)/libpcre2$(HOST_SHLIB_SUFFIX)

.PHONY: otatools
otatools: $(OTATOOLS)

BUILT_OTATOOLS_PACKAGE := $(PRODUCT_OUT)/otatools.zip
$(BUILT_OTATOOLS_PACKAGE): zip_root := $(call intermediates-dir-for,PACKAGING,otatools)/otatools

$(BUILT_OTATOOLS_PACKAGE): $(OTATOOLS) | $(ACP)
	@echo "Package OTA tools: $@"
	$(hide) rm -rf $@ $(zip_root)
	$(hide) mkdir -p $(dir $@) $(zip_root)/bin $(zip_root)/framework $(zip_root)/releasetools $(zip_root)/system/extras/verity
	$(call copy-files-with-structure,$(OTATOOLS),$(HOST_OUT)/,$(zip_root))
	$(hide) $(ACP) $(HOST_OUT_JAVA_LIBRARIES)/VeritySigner.jar $(zip_root)/framework/
	$(hide) $(ACP) -p system/extras/verity/build_verity_metadata.py $(zip_root)/system/extras/verity/
	$(hide) $(ACP) -r -d -p build/tools/releasetools/* $(zip_root)/releasetools
ifeq (true,$(PRODUCTS.$(INTERNAL_PRODUCT).PRODUCT_SUPPORTS_VBOOT))
	$(hide) mkdir -p $(zip_root)/external/vboot_reference/tests/devkeys
	$(hide) $(ACP) -r -d -p external/vboot_reference/tests/devkeys/* $(zip_root)/external/vboot_reference/tests/devkeys
endif
	$(hide) rm -rf $@ $(zip_root)/releasetools/*.pyc
	$(hide) (cd $(zip_root) && zip -qryX $(abspath $@) *)
	$(hide) zip -qryX $(abspath $@) build/target/product/security/
	$(hide) find device vendor -name \*.pk8 -o -name verifiedboot\* -o -name \*.x509.pem -o -name oem\*.prop | xargs zip -qryX $(abspath $@)>/dev/null || true

.PHONY: otatools-package
otatools-package: $(BUILT_OTATOOLS_PACKAGE)

endif # build_ota_package

# -----------------------------------------------------------------
# A zip of the directories that map to the target filesystem.
# This zip can be used to create an OTA package or filesystem image
# as a post-build step.
#
name := $(TARGET_PRODUCT)
ifeq ($(TARGET_BUILD_TYPE),debug)
  name := $(name)_debug
endif
name := $(name)-target_files-$(FILE_NAME_TAG)

intermediates := $(call intermediates-dir-for,PACKAGING,target_files)
BUILT_TARGET_FILES_PACKAGE := $(intermediates)/$(name).zip
$(BUILT_TARGET_FILES_PACKAGE): intermediates := $(intermediates)
$(BUILT_TARGET_FILES_PACKAGE): \
		zip_root := $(intermediates)/$(name)

# $(1): Directory to copy
# $(2): Location to copy it to
# The "ls -A" is to prevent "acp s/* d" from failing if s is empty.
define package_files-copy-root
  if [ -d "$(strip $(1))" -a "$$(ls -A $(1))" ]; then \
    mkdir -p $(2) && \
    $(ACP) -rd $(strip $(1))/* $(2); \
  fi
endef

built_ota_tools :=

# We can't build static executables when SANITIZE_TARGET=address
ifeq ($(strip $(SANITIZE_TARGET)),)
built_ota_tools += \
    $(call intermediates-dir-for,EXECUTABLES,updater,,,$(TARGET_PREFER_32_BIT))/updater
endif

$(BUILT_TARGET_FILES_PACKAGE): PRIVATE_OTA_TOOLS := $(built_ota_tools)

$(BUILT_TARGET_FILES_PACKAGE): PRIVATE_RECOVERY_API_VERSION := $(RECOVERY_API_VERSION)
$(BUILT_TARGET_FILES_PACKAGE): PRIVATE_RECOVERY_FSTAB_VERSION := $(RECOVERY_FSTAB_VERSION)

ifeq ($(TARGET_RELEASETOOLS_EXTENSIONS),)
# default to common dir for device vendor
$(BUILT_TARGET_FILES_PACKAGE): tool_extensions := $(TARGET_DEVICE_DIR)/../common
else
$(BUILT_TARGET_FILES_PACKAGE): tool_extensions := $(TARGET_RELEASETOOLS_EXTENSIONS)
endif

ifeq ($(AB_OTA_UPDATER),true)
# Build zlib fingerprint if using the AB Updater.
updater_dep := $(TARGET_OUT_COMMON_GEN)/zlib_fingerprint
else
# Build OTA tools if not using the AB Updater.
updater_dep := $(built_ota_tools)
endif
$(BUILT_TARGET_FILES_PACKAGE): $(updater_dep)

# If we are using recovery as boot, output recovery files to BOOT/.
ifeq ($(BOARD_USES_RECOVERY_AS_BOOT),true)
$(BUILT_TARGET_FILES_PACKAGE): PRIVATE_RECOVERY_OUT := BOOT
else
$(BUILT_TARGET_FILES_PACKAGE): PRIVATE_RECOVERY_OUT := RECOVERY
endif

# Depending on the various images guarantees that the underlying
# directories are up-to-date.
$(BUILT_TARGET_FILES_PACKAGE): \
		$(INSTALLED_BOOTIMAGE_TARGET) \
		$(INSTALLED_RADIOIMAGE_TARGET) \
		$(INSTALLED_RECOVERYIMAGE_TARGET) \
		$(INSTALLED_SYSTEMIMAGE) \
		$(INSTALLED_USERDATAIMAGE_TARGET) \
		$(INSTALLED_CACHEIMAGE_TARGET) \
		$(INSTALLED_VENDORIMAGE_TARGET) \
		$(INSTALLED_SYSTEMOTHERIMAGE_TARGET) \
		$(INSTALLED_ANDROID_INFO_TXT_TARGET) \
		$(SELINUX_FC) \
		$(APKCERTS_FILE) \
		$(SOONG_ZIP) \
		$(HOST_OUT_EXECUTABLES)/fs_config \
		build/tools/releasetools/add_img_to_target_files \
		| $(ACP)
	@echo "Package target files: $@"
	$(hide) rm -rf $@ $@.list $(zip_root)
	$(hide) mkdir -p $(dir $@) $(zip_root)
ifneq (,$(INSTALLED_RECOVERYIMAGE_TARGET)$(filter true,$(BOARD_USES_RECOVERY_AS_BOOT)))
	@# Components of the recovery image
	$(hide) mkdir -p $(zip_root)/$(PRIVATE_RECOVERY_OUT)
	$(hide) $(call package_files-copy-root, \
		$(TARGET_RECOVERY_ROOT_OUT),$(zip_root)/$(PRIVATE_RECOVERY_OUT)/RAMDISK)
ifdef INSTALLED_KERNEL_TARGET
	$(hide) $(ACP) $(INSTALLED_KERNEL_TARGET) $(zip_root)/$(PRIVATE_RECOVERY_OUT)/kernel
endif
ifdef INSTALLED_2NDBOOTLOADER_TARGET
	$(hide) $(ACP) \
		$(INSTALLED_2NDBOOTLOADER_TARGET) $(zip_root)/$(PRIVATE_RECOVERY_OUT)/second
endif
ifdef INTERNAL_KERNEL_CMDLINE
	$(hide) echo "$(INTERNAL_KERNEL_CMDLINE)" > $(zip_root)/$(PRIVATE_RECOVERY_OUT)/cmdline
endif
ifdef BOARD_KERNEL_BASE
	$(hide) echo "$(BOARD_KERNEL_BASE)" > $(zip_root)/$(PRIVATE_RECOVERY_OUT)/base
endif
ifdef BOARD_KERNEL_PAGESIZE
	$(hide) echo "$(BOARD_KERNEL_PAGESIZE)" > $(zip_root)/$(PRIVATE_RECOVERY_OUT)/pagesize
endif
endif # INSTALLED_RECOVERYIMAGE_TARGET defined or BOARD_USES_RECOVERY_AS_BOOT is true
	@# Components of the boot image
	$(hide) mkdir -p $(zip_root)/BOOT
ifeq ($(BOARD_BUILD_SYSTEM_ROOT_IMAGE),true)
	$(hide) mkdir -p $(zip_root)/ROOT
	$(hide) $(call package_files-copy-root, \
		$(TARGET_ROOT_OUT),$(zip_root)/ROOT)
else
	$(hide) $(call package_files-copy-root, \
		$(TARGET_ROOT_OUT),$(zip_root)/BOOT/RAMDISK)
endif
	@# If we are using recovery as boot, this is already done when processing recovery.
ifneq ($(BOARD_USES_RECOVERY_AS_BOOT),true)
ifdef INSTALLED_KERNEL_TARGET
	$(hide) $(ACP) $(INSTALLED_KERNEL_TARGET) $(zip_root)/BOOT/kernel
endif
ifdef INSTALLED_2NDBOOTLOADER_TARGET
	$(hide) $(ACP) \
		$(INSTALLED_2NDBOOTLOADER_TARGET) $(zip_root)/BOOT/second
endif
ifdef INTERNAL_KERNEL_CMDLINE
	$(hide) echo "$(INTERNAL_KERNEL_CMDLINE)" > $(zip_root)/BOOT/cmdline
endif
ifdef BOARD_KERNEL_BASE
	$(hide) echo "$(BOARD_KERNEL_BASE)" > $(zip_root)/BOOT/base
endif
ifdef BOARD_KERNEL_PAGESIZE
	$(hide) echo "$(BOARD_KERNEL_PAGESIZE)" > $(zip_root)/BOOT/pagesize
endif
endif # BOARD_USES_RECOVERY_AS_BOOT
	$(hide) $(foreach t,$(INSTALLED_RADIOIMAGE_TARGET),\
	            mkdir -p $(zip_root)/RADIO; \
	            $(ACP) $(t) $(zip_root)/RADIO/$(notdir $(t));)
	@# Contents of the system image
	$(hide) $(call package_files-copy-root, \
		$(SYSTEMIMAGE_SOURCE_DIR),$(zip_root)/SYSTEM)
	@# Contents of the data image
	$(hide) $(call package_files-copy-root, \
		$(TARGET_OUT_DATA),$(zip_root)/DATA)
ifdef BOARD_VENDORIMAGE_FILE_SYSTEM_TYPE
	@# Contents of the vendor image
	$(hide) $(call package_files-copy-root, \
		$(TARGET_OUT_VENDOR),$(zip_root)/VENDOR)
endif
ifdef INSTALLED_SYSTEMOTHERIMAGE_TARGET
	@# Contents of the system_other image
	$(hide) $(call package_files-copy-root, \
		$(TARGET_OUT_SYSTEM_OTHER),$(zip_root)/SYSTEM_OTHER)
endif
	@# Extra contents of the OTA package
	$(hide) mkdir -p $(zip_root)/OTA
	$(hide) $(ACP) $(INSTALLED_ANDROID_INFO_TXT_TARGET) $(zip_root)/OTA/
ifneq ($(AB_OTA_UPDATER),true)
ifneq ($(built_ota_tools),)
	$(hide) mkdir -p $(zip_root)/OTA/bin
	$(hide) $(ACP) $(PRIVATE_OTA_TOOLS) $(zip_root)/OTA/bin/
endif
endif
	@# Files that do not end up in any images, but are necessary to
	@# build them.
	$(hide) mkdir -p $(zip_root)/META
	$(hide) $(ACP) $(APKCERTS_FILE) $(zip_root)/META/apkcerts.txt
	$(hide) if test -e $(tool_extensions)/releasetools.py; then $(ACP) $(tool_extensions)/releasetools.py $(zip_root)/META/; fi
	$(hide) echo "$(PRODUCT_OTA_PUBLIC_KEYS)" > $(zip_root)/META/otakeys.txt
	$(hide) $(ACP) $(SELINUX_FC) $(zip_root)/META/file_contexts.bin
	$(hide) echo "recovery_api_version=$(PRIVATE_RECOVERY_API_VERSION)" > $(zip_root)/META/misc_info.txt
	$(hide) echo "fstab_version=$(PRIVATE_RECOVERY_FSTAB_VERSION)" >> $(zip_root)/META/misc_info.txt
ifdef BOARD_FLASH_BLOCK_SIZE
	$(hide) echo "blocksize=$(BOARD_FLASH_BLOCK_SIZE)" >> $(zip_root)/META/misc_info.txt
endif
ifdef BOARD_BOOTIMAGE_PARTITION_SIZE
	$(hide) echo "boot_size=$(BOARD_BOOTIMAGE_PARTITION_SIZE)" >> $(zip_root)/META/misc_info.txt
endif
ifeq ($(BOARD_USES_RECOVERY_AS_BOOT),)
	$(hide) echo "recovery_as_boot=$(BOARD_USES_RECOVERY_AS_BOOT)" >> $(zip_root)/META/misc_info.txt
endif
ifeq ($(INSTALLED_RECOVERYIMAGE_TARGET),)
	$(hide) echo "no_recovery=true" >> $(zip_root)/META/misc_info.txt
endif
ifdef BOARD_RECOVERYIMAGE_PARTITION_SIZE
	$(hide) echo "recovery_size=$(BOARD_RECOVERYIMAGE_PARTITION_SIZE)" >> $(zip_root)/META/misc_info.txt
endif
ifdef BOARD_HAS_EXT4_RESERVED_BLOCKS
	$(hide) echo "has_ext4_reserved_blocks=$(BOARD_HAS_EXT4_RESERVED_BLOCKS)" >> $(zip_root)/META/misc_info.txt
endif
ifdef TARGET_RECOVERY_FSTYPE_MOUNT_OPTIONS
	@# TARGET_RECOVERY_FSTYPE_MOUNT_OPTIONS can be empty to indicate that nothing but defaults should be used.
	$(hide) echo "recovery_mount_options=$(TARGET_RECOVERY_FSTYPE_MOUNT_OPTIONS)" >> $(zip_root)/META/misc_info.txt
else
	$(hide) echo "recovery_mount_options=$(DEFAULT_TARGET_RECOVERY_FSTYPE_MOUNT_OPTIONS)" >> $(zip_root)/META/misc_info.txt
endif
	$(hide) echo "tool_extensions=$(tool_extensions)" >> $(zip_root)/META/misc_info.txt
	$(hide) echo "default_system_dev_certificate=$(DEFAULT_SYSTEM_DEV_CERTIFICATE)" >> $(zip_root)/META/misc_info.txt
ifdef PRODUCT_EXTRA_RECOVERY_KEYS
	$(hide) echo "extra_recovery_keys=$(PRODUCT_EXTRA_RECOVERY_KEYS)" >> $(zip_root)/META/misc_info.txt
endif
	$(hide) echo 'mkbootimg_args=$(BOARD_MKBOOTIMG_ARGS)' >> $(zip_root)/META/misc_info.txt
	$(hide) echo 'mkbootimg_version_args=$(INTERNAL_MKBOOTIMG_VERSION_ARGS)' >> $(zip_root)/META/misc_info.txt
	$(hide) echo "use_set_metadata=1" >> $(zip_root)/META/misc_info.txt
	$(hide) echo "multistage_support=1" >> $(zip_root)/META/misc_info.txt
	$(hide) echo "update_rename_support=1" >> $(zip_root)/META/misc_info.txt
	$(hide) echo "blockimgdiff_versions=1,2,3,4" >> $(zip_root)/META/misc_info.txt
ifneq ($(OEM_THUMBPRINT_PROPERTIES),)
	# OTA scripts are only interested in fingerprint related properties
	$(hide) echo "oem_fingerprint_properties=$(OEM_THUMBPRINT_PROPERTIES)" >> $(zip_root)/META/misc_info.txt
endif
ifneq ($(PRODUCTS.$(INTERNAL_PRODUCT).PRODUCT_SYSTEM_BASE_FS_PATH),)
	$(hide) $(ACP) $(PRODUCTS.$(INTERNAL_PRODUCT).PRODUCT_SYSTEM_BASE_FS_PATH) \
	  $(zip_root)/META/$(notdir $(PRODUCTS.$(INTERNAL_PRODUCT).PRODUCT_SYSTEM_BASE_FS_PATH))
endif
ifneq ($(PRODUCTS.$(INTERNAL_PRODUCT).PRODUCT_VENDOR_BASE_FS_PATH),)
	$(hide) $(ACP) $(PRODUCTS.$(INTERNAL_PRODUCT).PRODUCT_VENDOR_BASE_FS_PATH) \
	  $(zip_root)/META/$(notdir $(PRODUCTS.$(INTERNAL_PRODUCT).PRODUCT_VENDOR_BASE_FS_PATH))
endif
ifneq ($(strip $(SANITIZE_TARGET)),)
	# We need to create userdata.img with real data because the instrumented libraries are in userdata.img.
	$(hide) echo "userdata_img_with_data=true" >> $(zip_root)/META/misc_info.txt
endif
ifeq ($(BOARD_USES_FULL_RECOVERY_IMAGE),true)
	$(hide) echo "full_recovery_image=true" >> $(zip_root)/META/misc_info.txt
endif
ifeq ($(BOARD_AVB_ENABLE),true)
	$(hide) echo "board_avb_enable=true" >> $(zip_root)/META/misc_info.txt
	$(hide) echo "board_avb_rollback_index=$(BOARD_AVB_ROLLBACK_INDEX)" >> $(zip_root)/META/misc_info.txt
	$(hide) echo "board_avb_key_path=$(BOARD_AVB_KEY_PATH)" >> $(zip_root)/META/misc_info.txt
	$(hide) echo "board_avb_algorithm=$(BOARD_AVB_ALGORITHM)" >> $(zip_root)/META/misc_info.txt
	$(hide) echo "board_avb_boot_add_hash_footer_args=$(BOARD_AVB_BOOT_ADD_HASH_FOOTER_ARGS)" >> $(zip_root)/META/misc_info.txt
	$(hide) echo "board_avb_system_add_hashtree_footer_args=$(BOARD_AVB_SYSTEM_ADD_HASHTREE_FOOTER_ARGS)" >> $(zip_root)/META/misc_info.txt
	$(hide) echo "board_avb_make_vbmeta_image_args=$(BOARD_AVB_MAKE_VBMETA_IMAGE_ARGS)" >> $(zip_root)/META/misc_info.txt
endif
ifdef BOARD_BPT_INPUT_FILES
	$(hide) echo "board_bpt_enable=true" >> $(zip_root)/META/misc_info.txt
	$(hide) echo "board_bpt_make_table_args=$(BOARD_BPT_MAKE_TABLE_ARGS)" >> $(zip_root)/META/misc_info.txt
	$(hide) echo "board_bpt_input_files=$(BOARD_BPT_INPUT_FILES)" >> $(zip_root)/META/misc_info.txt
endif
ifdef BOARD_BPT_DISK_SIZE
	$(hide) echo "board_bpt_disk_size=$(BOARD_BPT_DISK_SIZE)" >> $(zip_root)/META/misc_info.txt
endif
	$(call generate-userimage-prop-dictionary, $(zip_root)/META/misc_info.txt)
ifneq ($(INSTALLED_RECOVERYIMAGE_TARGET),)
	$(hide) PATH=$(foreach p,$(INTERNAL_USERIMAGES_BINARY_PATHS),$(p):)$$PATH MKBOOTIMG=$(MKBOOTIMG) \
	    ./build/tools/releasetools/make_recovery_patch $(zip_root) $(zip_root)
endif
ifeq ($(AB_OTA_UPDATER),true)
	@# When using the A/B updater, include the updater config files in the zip.
	$(hide) $(ACP) $(TOPDIR)system/update_engine/update_engine.conf $(zip_root)/META/update_engine_config.txt
	$(hide) $(ACP) $(TARGET_OUT_COMMON_GEN)/zlib_fingerprint $(zip_root)/META/zlib_fingerprint.txt
	$(hide) for part in $(AB_OTA_PARTITIONS); do \
	  echo "$${part}" >> $(zip_root)/META/ab_partitions.txt; \
	done
	$(hide) for conf in $(AB_OTA_POSTINSTALL_CONFIG); do \
	  echo "$${conf}" >> $(zip_root)/META/postinstall_config.txt; \
	done
	@# Include the build type in META/misc_info.txt so the server can easily differentiate production builds.
	$(hide) echo "build_type=$(TARGET_BUILD_VARIANT)" >> $(zip_root)/META/misc_info.txt
	$(hide) echo "ab_update=true" >> $(zip_root)/META/misc_info.txt
ifdef BRILLO_VENDOR_PARTITIONS
	$(hide) mkdir -p $(zip_root)/VENDOR_IMAGES
	$(hide) for f in $(BRILLO_VENDOR_PARTITIONS); do \
	  pair1="$$(echo $$f | awk -F':' '{print $$1}')"; \
	  pair2="$$(echo $$f | awk -F':' '{print $$2}')"; \
	  src=$${pair1}/$${pair2}; \
	  dest=$(zip_root)/VENDOR_IMAGES/$${pair2}; \
	  mkdir -p $$(dirname "$${dest}"); \
	  $(ACP) $${src} $${dest}; \
	done;
endif
ifdef OSRELEASED_DIRECTORY
	$(hide) $(ACP) $(TARGET_OUT_ETC)/$(OSRELEASED_DIRECTORY)/product_id $(zip_root)/META/product_id.txt
	$(hide) $(ACP) $(TARGET_OUT_ETC)/$(OSRELEASED_DIRECTORY)/product_version $(zip_root)/META/product_version.txt
endif
endif
ifeq ($(BREAKPAD_GENERATE_SYMBOLS),true)
	@# If breakpad symbols have been generated, add them to the zip.
	$(hide) $(ACP) -r $(TARGET_OUT_BREAKPAD) $(zip_root)/BREAKPAD
endif
ifdef BOARD_PREBUILT_VENDORIMAGE
	$(hide) mkdir -p $(zip_root)/IMAGES
	$(hide) cp $(INSTALLED_VENDORIMAGE_TARGET) $(zip_root)/IMAGES/
endif
	@# Zip everything up, preserving symlinks and placing META/ files first to
	@# help early validation of the .zip file while uploading it.
	$(hide) find $(zip_root)/META | sort >$@.list
	$(hide) find $(zip_root) | grep -v "^$(zip_root)/META/" | sort >>$@.list
	$(hide) $(SOONG_ZIP) -d -o $@ -C $(zip_root) -l $@.list
	@# Run fs_config on all the system, vendor, boot ramdisk,
	@# and recovery ramdisk files in the zip, and save the output
	$(hide) zipinfo -1 $@ | awk 'BEGIN { FS="SYSTEM/" } /^SYSTEM\// {print "system/" $$2}' | $(HOST_OUT_EXECUTABLES)/fs_config -C -D $(TARGET_OUT) -S $(SELINUX_FC) > $(zip_root)/META/filesystem_config.txt
	$(hide) zipinfo -1 $@ | awk 'BEGIN { FS="VENDOR/" } /^VENDOR\// {print "vendor/" $$2}' | $(HOST_OUT_EXECUTABLES)/fs_config -C -D $(TARGET_OUT) -S $(SELINUX_FC) > $(zip_root)/META/vendor_filesystem_config.txt
ifeq ($(BOARD_BUILD_SYSTEM_ROOT_IMAGE),true)
	$(hide) zipinfo -1 $@ | awk 'BEGIN { FS="ROOT/" } /^ROOT\// {print $$2}' | $(HOST_OUT_EXECUTABLES)/fs_config -C -D $(TARGET_OUT) -S $(SELINUX_FC) > $(zip_root)/META/root_filesystem_config.txt
endif
	$(hide) zipinfo -1 $@ | awk 'BEGIN { FS="BOOT/RAMDISK/" } /^BOOT\/RAMDISK\// {print $$2}' | $(HOST_OUT_EXECUTABLES)/fs_config -C -D $(TARGET_OUT) -S $(SELINUX_FC) > $(zip_root)/META/boot_filesystem_config.txt
ifneq ($(INSTALLED_RECOVERYIMAGE_TARGET),)
	$(hide) zipinfo -1 $@ | awk 'BEGIN { FS="RECOVERY/RAMDISK/" } /^RECOVERY\/RAMDISK\// {print $$2}' | $(HOST_OUT_EXECUTABLES)/fs_config -C -D $(TARGET_OUT) -S $(SELINUX_FC) > $(zip_root)/META/recovery_filesystem_config.txt
endif
ifdef INSTALLED_SYSTEMOTHERIMAGE_TARGET
	$(hide) zipinfo -1 $@ | awk 'BEGIN { FS="SYSTEM_OTHER/" } /^SYSTEM_OTHER\// { print "system/" $$2}' | $(HOST_OUT_EXECUTABLES)/fs_config -C -D $(TARGET_OUT) -S $(SELINUX_FC) > $(zip_root)/META/system_other_filesystem_config.txt
endif
	$(hide) (cd $(zip_root) && zip -qX ../$(notdir $@) META/*filesystem_config.txt)
	$(hide) PATH=$(foreach p,$(INTERNAL_USERIMAGES_BINARY_PATHS),$(p):)$$PATH MKBOOTIMG=$(MKBOOTIMG) \
	    ./build/tools/releasetools/add_img_to_target_files -a -v -p $(HOST_OUT) $@

.PHONY: target-files-package
target-files-package: $(BUILT_TARGET_FILES_PACKAGE)

ifneq ($(filter $(MAKECMDGOALS),target-files-package),)
$(call dist-for-goals, target-files-package, $(BUILT_TARGET_FILES_PACKAGE))
endif

# -----------------------------------------------------------------
# NDK Sysroot Package
NDK_SYSROOT_TARGET := $(PRODUCT_OUT)/ndk_sysroot.tar.bz2
$(NDK_SYSROOT_TARGET): ndk
	@echo Package NDK sysroot...
	$(hide) tar cjf $@ -C $(SOONG_OUT_DIR) ndk

$(call dist-for-goals,sdk,$(NDK_SYSROOT_TARGET))

ifeq ($(build_ota_package),true)
# -----------------------------------------------------------------
# OTA update package

name := $(TARGET_PRODUCT)
ifeq ($(TARGET_BUILD_TYPE),debug)
  name := $(name)_debug
endif
name := $(name)-ota-$(FILE_NAME_TAG)

INTERNAL_OTA_PACKAGE_TARGET := $(PRODUCT_OUT)/$(name).zip

$(INTERNAL_OTA_PACKAGE_TARGET): KEY_CERT_PAIR := $(DEFAULT_KEY_CERT_PAIR)

$(INTERNAL_OTA_PACKAGE_TARGET): $(BUILT_TARGET_FILES_PACKAGE) \
		build/tools/releasetools/ota_from_target_files
	@echo "Package OTA: $@"
	$(hide) PATH=$(foreach p,$(INTERNAL_USERIMAGES_BINARY_PATHS),$(p):)$$PATH MKBOOTIMG=$(MKBOOTIMG) \
	   ./build/tools/releasetools/ota_from_target_files -v \
	   --block \
	   -p $(HOST_OUT) \
	   -k $(KEY_CERT_PAIR) \
	   $(if $(OEM_OTA_CONFIG), -o $(OEM_OTA_CONFIG)) \
	   $(BUILT_TARGET_FILES_PACKAGE) $@

.PHONY: otapackage
otapackage: $(INTERNAL_OTA_PACKAGE_TARGET)

endif    # build_ota_package

# -----------------------------------------------------------------
# The update package

name := $(TARGET_PRODUCT)
ifeq ($(TARGET_BUILD_TYPE),debug)
  name := $(name)_debug
endif
name := $(name)-img-$(FILE_NAME_TAG)

INTERNAL_UPDATE_PACKAGE_TARGET := $(PRODUCT_OUT)/$(name).zip

$(INTERNAL_UPDATE_PACKAGE_TARGET): $(BUILT_TARGET_FILES_PACKAGE) $(ZIP2ZIP)
	@echo "Package: $@"
	$(hide) $(ZIP2ZIP) -i $(BUILT_TARGET_FILES_PACKAGE) -o $@ \
	   OTA/android-info.txt:android-info.txt "IMAGES/*.img:."

.PHONY: updatepackage
updatepackage: $(INTERNAL_UPDATE_PACKAGE_TARGET)

# -----------------------------------------------------------------
# A zip of the symbols directory.  Keep the full paths to make it
# more obvious where these files came from.
#
name := $(TARGET_PRODUCT)
ifeq ($(TARGET_BUILD_TYPE),debug)
  name := $(name)_debug
endif
name := $(name)-symbols-$(FILE_NAME_TAG)

SYMBOLS_ZIP := $(PRODUCT_OUT)/$(name).zip
# For apps_only build we'll establish the dependency later in build/core/main.mk.
ifndef TARGET_BUILD_APPS
$(SYMBOLS_ZIP): $(INSTALLED_SYSTEMIMAGE) \
		$(INSTALLED_BOOTIMAGE_TARGET) \
		$(INSTALLED_USERDATAIMAGE_TARGET) \
		$(INSTALLED_VENDORIMAGE_TARGET) \
		$(updater_dep)
endif
$(SYMBOLS_ZIP): PRIVATE_LIST_FILE := $(call intermediates-dir-for,PACKAGING,symbols)/filelist
$(SYMBOLS_ZIP): $(SOONG_ZIP)
	@echo "Package symbols: $@"
	$(hide) rm -rf $@ $(PRIVATE_LIST_FILE)
	$(hide) mkdir -p $(dir $@) $(TARGET_OUT_UNSTRIPPED) $(dir $(PRIVATE_LIST_FILE))
	$(hide) find $(TARGET_OUT_UNSTRIPPED) | sort >$(PRIVATE_LIST_FILE)
	$(hide) $(SOONG_ZIP) -d -o $@ -C $(OUT_DIR)/.. -l $(PRIVATE_LIST_FILE)
# -----------------------------------------------------------------
# A zip of the coverage directory.
#
name := $(TARGET_PRODUCT)
ifeq ($(TARGET_BUILD_TYPE),debug)
name := $(name)_debug
endif
name := $(name)-coverage-$(FILE_NAME_TAG)
COVERAGE_ZIP := $(PRODUCT_OUT)/$(name).zip
ifndef TARGET_BUILD_APPS
$(COVERAGE_ZIP): $(INSTALLED_SYSTEMIMAGE) \
		$(INSTALLED_BOOTIMAGE_TARGET) \
		$(INSTALLED_USERDATAIMAGE_TARGET) \
		$(INSTALLED_VENDORIMAGE_TARGET)
endif
$(COVERAGE_ZIP): PRIVATE_LIST_FILE := $(call intermediates-dir-for,PACKAGING,coverage)/filelist
$(COVERAGE_ZIP): $(SOONG_ZIP)
	@echo "Package coverage: $@"
	$(hide) rm -rf $@ $(PRIVATE_LIST_FILE)
	$(hide) mkdir -p $(dir $@) $(TARGET_OUT_COVERAGE) $(dir $(PRIVATE_LIST_FILE))
	$(hide) find $(TARGET_OUT_COVERAGE) | sort >$(PRIVATE_LIST_FILE)
	$(hide) $(SOONG_ZIP) -d -o $@ -C $(TARGET_OUT_COVERAGE) -l $(PRIVATE_LIST_FILE)

# -----------------------------------------------------------------
# A zip of the Android Apps. Not keeping full path so that we don't
# include product names when distributing
#
name := $(TARGET_PRODUCT)
ifeq ($(TARGET_BUILD_TYPE),debug)
  name := $(name)_debug
endif
name := $(name)-apps-$(FILE_NAME_TAG)

APPS_ZIP := $(PRODUCT_OUT)/$(name).zip
$(APPS_ZIP): $(INSTALLED_SYSTEMIMAGE)
	@echo "Package apps: $@"
	$(hide) rm -rf $@
	$(hide) mkdir -p $(dir $@)
	$(hide) apps_to_zip=`find $(TARGET_OUT_APPS) $(TARGET_OUT_APPS_PRIVILEGED) -mindepth 2 -maxdepth 3 -name "*.apk"`; \
	if [ -z "$$apps_to_zip" ]; then \
		echo "No apps to zip up. Generating empty apps archive." ; \
		a=$$(mktemp /tmp/XXXXXXX) && touch $$a && zip $@ $$a && zip -d $@ $$a; \
	else \
		zip -qjX $@ $$apps_to_zip; \
	fi

#------------------------------------------------------------------
# A zip of emma code coverage meta files. Generated for fully emma
# instrumented build.
#
ifeq (true,$(EMMA_INSTRUMENT))
EMMA_META_ZIP := $(PRODUCT_OUT)/emma_meta.zip
# the dependency will be set up later in build/core/main.mk.
$(EMMA_META_ZIP) :
	@echo "Collecting Emma coverage meta files."
	$(hide) find $(TARGET_COMMON_OUT_ROOT) $(HOST_COMMON_OUT_ROOT) -name "coverage.em" | \
		zip -@ -qX $@

endif # EMMA_INSTRUMENT=true

#------------------------------------------------------------------
# A zip of Proguard obfuscation dictionary files.
# Only for apps_only build.
#
ifdef TARGET_BUILD_APPS
PROGUARD_DICT_ZIP := $(PRODUCT_OUT)/$(TARGET_PRODUCT)-proguard-dict-$(FILE_NAME_TAG).zip
# the dependency will be set up later in build/core/main.mk.
$(PROGUARD_DICT_ZIP) :
	@echo "Packaging Proguard obfuscation dictionary files."
	$(hide) dict_files=`find $(TARGET_OUT_COMMON_INTERMEDIATES)/APPS -name proguard_dictionary -o -name jack_dictionary`; \
		if [ -n "$$dict_files" ]; then \
		  unobfuscated_jars=$${dict_files//proguard_dictionary/classes.jar}; \
		  zip -qX $@ $$dict_files $$unobfuscated_jars; \
		else \
		  touch $(dir $@)/zipdummy; \
		  (cd $(dir $@) && zip -q $(notdir $@) zipdummy); \
		  zip -qd $@ zipdummy; \
		  rm $(dir $@)/zipdummy; \
		fi

endif # TARGET_BUILD_APPS

# -----------------------------------------------------------------
# dalvik something
.PHONY: dalvikfiles
dalvikfiles: $(INTERNAL_DALVIK_MODULES)

# -----------------------------------------------------------------
# The emulator package
ifeq ($(BUILD_EMULATOR),true)
INTERNAL_EMULATOR_PACKAGE_FILES += \
        $(HOST_OUT_EXECUTABLES)/emulator$(HOST_EXECUTABLE_SUFFIX) \
        prebuilts/qemu-kernel/$(TARGET_ARCH)/kernel-qemu \
        $(INSTALLED_RAMDISK_TARGET) \
		$(INSTALLED_SYSTEMIMAGE) \
		$(INSTALLED_USERDATAIMAGE_TARGET)

name := $(TARGET_PRODUCT)-emulator-$(FILE_NAME_TAG)

INTERNAL_EMULATOR_PACKAGE_TARGET := $(PRODUCT_OUT)/$(name).zip

$(INTERNAL_EMULATOR_PACKAGE_TARGET): $(INTERNAL_EMULATOR_PACKAGE_FILES)
	@echo "Package: $@"
	$(hide) zip -qjX $@ $(INTERNAL_EMULATOR_PACKAGE_FILES)

endif
# -----------------------------------------------------------------
# Old PDK stuffs, retired
# The pdk package (Platform Development Kit)

#ifneq (,$(filter pdk,$(MAKECMDGOALS)))
#  include development/pdk/Pdk.mk
#endif


# -----------------------------------------------------------------
# The SDK

# The SDK includes host-specific components, so it belongs under HOST_OUT.
sdk_dir := $(HOST_OUT)/sdk/$(TARGET_PRODUCT)

# Build a name that looks like:
#
#     linux-x86   --> android-sdk_12345_linux-x86
#     darwin-x86  --> android-sdk_12345_mac-x86
#     windows-x86 --> android-sdk_12345_windows
#
sdk_name := android-sdk_$(FILE_NAME_TAG)
ifeq ($(HOST_OS),darwin)
  INTERNAL_SDK_HOST_OS_NAME := mac
else
  INTERNAL_SDK_HOST_OS_NAME := $(HOST_OS)
endif
ifneq ($(HOST_OS),windows)
  INTERNAL_SDK_HOST_OS_NAME := $(INTERNAL_SDK_HOST_OS_NAME)-$(SDK_HOST_ARCH)
endif
sdk_name := $(sdk_name)_$(INTERNAL_SDK_HOST_OS_NAME)

sdk_dep_file := $(sdk_dir)/sdk_deps.mk

ATREE_FILES :=
-include $(sdk_dep_file)

# if we don't have a real list, then use "everything"
ifeq ($(strip $(ATREE_FILES)),)
ATREE_FILES := \
	$(ALL_DEFAULT_INSTALLED_MODULES) \
	$(INSTALLED_RAMDISK_TARGET) \
	$(ALL_DOCS) \
	$(ALL_SDK_FILES)
endif

atree_dir := development/build


sdk_atree_files := \
	$(atree_dir)/sdk.exclude.atree \
	$(atree_dir)/sdk-$(HOST_OS)-$(SDK_HOST_ARCH).atree

# development/build/sdk-android-<abi>.atree is used to differentiate
# between architecture models (e.g. ARMv5TE versus ARMv7) when copying
# files like the kernel image. We use TARGET_CPU_ABI because we don't
# have a better way to distinguish between CPU models.
ifneq (,$(strip $(wildcard $(atree_dir)/sdk-android-$(TARGET_CPU_ABI).atree)))
  sdk_atree_files += $(atree_dir)/sdk-android-$(TARGET_CPU_ABI).atree
endif

ifneq ($(PRODUCTS.$(INTERNAL_PRODUCT).PRODUCT_SDK_ATREE_FILES),)
sdk_atree_files += $(PRODUCTS.$(INTERNAL_PRODUCT).PRODUCT_SDK_ATREE_FILES)
else
sdk_atree_files += $(atree_dir)/sdk.atree
endif

include $(BUILD_SYSTEM)/sdk_font.mk

deps := \
	$(target_notice_file_txt) \
	$(tools_notice_file_txt) \
	$(OUT_DOCS)/offline-sdk-timestamp \
	$(SYMBOLS_ZIP) \
	$(COVERAGE_ZIP) \
	$(INSTALLED_SYSTEMIMAGE) \
	$(INSTALLED_USERDATAIMAGE_TARGET) \
	$(INSTALLED_RAMDISK_TARGET) \
	$(INSTALLED_SDK_BUILD_PROP_TARGET) \
	$(INSTALLED_BUILD_PROP_TARGET) \
	$(ATREE_FILES) \
	$(sdk_atree_files) \
	$(HOST_OUT_EXECUTABLES)/atree \
	$(HOST_OUT_EXECUTABLES)/line_endings \
	$(SDK_FONT_DEPS)

INTERNAL_SDK_TARGET := $(sdk_dir)/$(sdk_name).zip
$(INTERNAL_SDK_TARGET): PRIVATE_NAME := $(sdk_name)
$(INTERNAL_SDK_TARGET): PRIVATE_DIR := $(sdk_dir)/$(sdk_name)
$(INTERNAL_SDK_TARGET): PRIVATE_DEP_FILE := $(sdk_dep_file)
$(INTERNAL_SDK_TARGET): PRIVATE_INPUT_FILES := $(sdk_atree_files)

# Set SDK_GNU_ERROR to non-empty to fail when a GNU target is built.
#
#SDK_GNU_ERROR := true

$(INTERNAL_SDK_TARGET): $(deps)
	@echo "Package SDK: $@"
	$(hide) rm -rf $(PRIVATE_DIR) $@
	$(hide) for f in $(target_gnu_MODULES); do \
	  if [ -f $$f ]; then \
	    echo SDK: $(if $(SDK_GNU_ERROR),ERROR:,warning:) \
	        including GNU target $$f >&2; \
	    FAIL=$(SDK_GNU_ERROR); \
	  fi; \
	done; \
	if [ $$FAIL ]; then exit 1; fi
	$(hide) echo $(notdir $(SDK_FONT_DEPS)) | tr " " "\n"  > $(SDK_FONT_TEMP)/fontsInSdk.txt
	$(hide) ( \
		ATREE_STRIP="strip -x" \
		$(HOST_OUT_EXECUTABLES)/atree \
		$(addprefix -f ,$(PRIVATE_INPUT_FILES)) \
			-m $(PRIVATE_DEP_FILE) \
			-I . \
			-I $(PRODUCT_OUT) \
			-I $(HOST_OUT) \
			-I $(TARGET_COMMON_OUT_ROOT) \
			-v "PLATFORM_NAME=android-$(PLATFORM_VERSION)" \
			-v "OUT_DIR=$(OUT_DIR)" \
			-v "HOST_OUT=$(HOST_OUT)" \
			-v "TARGET_ARCH=$(TARGET_ARCH)" \
			-v "TARGET_CPU_ABI=$(TARGET_CPU_ABI)" \
			-v "DLL_EXTENSION=$(HOST_SHLIB_SUFFIX)" \
			-v "FONT_OUT=$(SDK_FONT_TEMP)" \
			-v "JACK_SDKTOOL_VERSION=$(JACK_SDKTOOL_VERSION)" \
			-o $(PRIVATE_DIR) && \
		cp -f $(target_notice_file_txt) \
				$(PRIVATE_DIR)/system-images/android-$(PLATFORM_VERSION)/$(TARGET_CPU_ABI)/NOTICE.txt && \
		cp -f $(tools_notice_file_txt) $(PRIVATE_DIR)/platform-tools/NOTICE.txt && \
		HOST_OUT_EXECUTABLES=$(HOST_OUT_EXECUTABLES) HOST_OS=$(HOST_OS) \
			development/build/tools/sdk_clean.sh $(PRIVATE_DIR) && \
		chmod -R ug+rwX $(PRIVATE_DIR) && \
		cd $(dir $@) && zip -rqX $(notdir $@) $(PRIVATE_NAME) \
	) || ( rm -rf $(PRIVATE_DIR) $@ && exit 44 )


# Is a Windows SDK requested? If so, we need some definitions from here
# in order to find the Linux SDK used to create the Windows one.
MAIN_SDK_NAME := $(sdk_name)
MAIN_SDK_DIR  := $(sdk_dir)
MAIN_SDK_ZIP  := $(INTERNAL_SDK_TARGET)
ifneq ($(filter win_sdk winsdk-tools,$(MAKECMDGOALS)),)
include $(TOPDIR)development/build/tools/windows_sdk.mk
endif

# -----------------------------------------------------------------
# Findbugs
INTERNAL_FINDBUGS_XML_TARGET := $(PRODUCT_OUT)/findbugs.xml
INTERNAL_FINDBUGS_HTML_TARGET := $(PRODUCT_OUT)/findbugs.html
$(INTERNAL_FINDBUGS_XML_TARGET): $(ALL_FINDBUGS_FILES)
	@echo UnionBugs: $@
	$(hide) $(FINDBUGS_DIR)/unionBugs $(ALL_FINDBUGS_FILES) \
	> $@
$(INTERNAL_FINDBUGS_HTML_TARGET): $(INTERNAL_FINDBUGS_XML_TARGET)
	@echo ConvertXmlToText: $@
	$(hide) $(FINDBUGS_DIR)/convertXmlToText -html:fancy.xsl \
	$(INTERNAL_FINDBUGS_XML_TARGET) > $@

# -----------------------------------------------------------------
# Findbugs

# -----------------------------------------------------------------
# These are some additional build tasks that need to be run.
ifneq ($(dont_bother),true)
include $(sort $(wildcard $(BUILD_SYSTEM)/tasks/*.mk))
-include $(sort $(wildcard vendor/*/build/tasks/*.mk))
-include $(sort $(wildcard device/*/build/tasks/*.mk))
-include $(sort $(wildcard product/*/build/tasks/*.mk))
# Also the project-specific tasks
-include $(sort $(wildcard vendor/*/*/build/tasks/*.mk))
-include $(sort $(wildcard device/*/*/build/tasks/*.mk))
-include $(sort $(wildcard product/*/*/build/tasks/*.mk))
# Also add test specifc tasks
include $(sort $(wildcard platform_testing/build/tasks/*.mk))
include $(sort $(wildcard test/vts/tools/build/tasks/*.mk))
endif

include $(BUILD_SYSTEM)/product-graph.mk

# -----------------------------------------------------------------
# Create SDK repository packages. Must be done after tasks/* since
# we need the addon rules defined.
ifneq ($(sdk_repo_goal),)
include $(TOPDIR)development/build/tools/sdk_repo.mk
endif<|MERGE_RESOLUTION|>--- conflicted
+++ resolved
@@ -1746,15 +1746,12 @@
   $(HOST_OUT_EXECUTABLES)/lib/shflags/shflags \
   $(HOST_OUT_EXECUTABLES)/delta_generator \
   $(BLK_ALLOC_TO_BASE_FS)
-<<<<<<< HEAD
-=======
 
 ifeq (true,$(PRODUCTS.$(INTERNAL_PRODUCT).PRODUCT_SUPPORTS_VBOOT))
 OTATOOLS += \
   $(FUTILITY) \
   $(VBOOT_SIGNER)
 endif
->>>>>>> e44f4e43
 
 # Shared libraries.
 OTATOOLS += \
