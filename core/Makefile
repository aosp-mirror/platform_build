--- conflicted
+++ resolved
@@ -548,24 +548,6 @@
 
 ifeq ($(INTERNAL_USERIMAGES_USE_EXT),true)
 INTERNAL_USERIMAGES_DEPS := $(MKEXTUSERIMG) $(MAKE_EXT4FS)
-<<<<<<< HEAD
-=======
-INTERNAL_USERIMAGES_BINARY_PATHS := $(sort $(dir $(INTERNAL_USERIMAGES_DEPS)))
-
-# $(1): src directory
-# $(2): output file
-# $(3): mount point
-# $(4): ext variant (ext2, ext3, ext4)
-# $(5): size of the partition
-define build-userimage-ext-target
-  @mkdir -p $(dir $(2))
-  $(if $(filter true, $(strip $(HAVE_SELINUX))), \
-	$(hide) PATH=$(foreach p,$(INTERNAL_USERIMAGES_BINARY_PATHS),$(p):)$$PATH \
-		$(MKEXTUSERIMG) $(INTERNAL_USERIMAGES_SPARSE_EXT_FLAG) $(1) $(2) $(4) $(3) $(5) $(TARGET_ROOT_OUT)/file_contexts, \
-	$(hide) PATH=$(foreach p,$(INTERNAL_USERIMAGES_BINARY_PATHS),$(p):)$$PATH \
-		$(MKEXTUSERIMG) $(INTERNAL_USERIMAGES_SPARSE_EXT_FLAG) $(1) $(2) $(4) $(3) $(5))
-endef
->>>>>>> a86fcc29
 else
 INTERNAL_USERIMAGES_DEPS := $(MKYAFFS2)
 endif
@@ -580,6 +562,7 @@
 $(if $(BOARD_CACHEIMAGE_PARTITION_SIZE),$(hide) echo "cache_size=$(BOARD_CACHEIMAGE_PARTITION_SIZE)" >> $(1))
 $(if $(INTERNAL_USERIMAGES_SPARSE_EXT_FLAG),$(hide) echo "extfs_sparse_flag=$(INTERNAL_USERIMAGES_SPARSE_EXT_FLAG)" >> $(1))
 $(if $(mkyaffs2_extra_flags),$(hide) echo "mkyaffs2_extra_flags=$(mkyaffs2_extra_flags)" >> $(1))
+$(if $(filter true, $(strip $(HAVE_SELINUX))), echo "selinux_fc=$(TARGET_ROOT_OUT)/file_contexts" >> $(1))
 endef
 
 # -----------------------------------------------------------------
@@ -746,20 +729,12 @@
 
 # $(1): output file
 define build-systemimage-target
-<<<<<<< HEAD
   @echo "Target system fs image: $(1)"
   @mkdir -p $(dir $(1)) $(systemimage_intermediates) && rm -rf $(systemimage_intermediates)/system_image_info.txt
   $(call generate-userimage-prop-dictionary, $(systemimage_intermediates)/system_image_info.txt)
   $(hide) PATH=$(foreach p,$(INTERNAL_USERIMAGES_BINARY_PATHS),$(p):)$$PATH \
       ./build/tools/releasetools/build_image.py \
       $(TARGET_OUT) $(systemimage_intermediates)/system_image_info.txt $(1)
-=======
-    @echo "Target system fs image: $(1)"
-    @mkdir -p $(dir $(1))
-    $(if $(filter true, $(strip $(HAVE_SELINUX))), \
-        $(hide) $(MKYAFFS2) -f $(mkyaffs2_extra_flags) $(TARGET_OUT) $(1) $(TARGET_ROOT_OUT)/file_contexts /system, \
-        $(hide) $(MKYAFFS2) -f $(mkyaffs2_extra_flags) $(TARGET_OUT) $(1))
->>>>>>> a86fcc29
 endef
 
 $(BUILT_SYSTEMIMAGE): $(FULL_SYSTEMIMAGE_DEPS) $(INSTALLED_FILES_FILE)
@@ -893,7 +868,6 @@
 BUILT_USERDATAIMAGE_TARGET := $(PRODUCT_OUT)/userdata.img
 
 define build-userdataimage-target
-<<<<<<< HEAD
   $(call pretty,"Target userdata fs image: $(INSTALLED_USERDATAIMAGE_TARGET)")
   @mkdir -p $(TARGET_OUT_DATA)
   @mkdir -p $(userdataimage_intermediates) && rm -rf $(userdataimage_intermediates)/userdata_image_info.txt
@@ -902,14 +876,6 @@
       ./build/tools/releasetools/build_image.py \
       $(TARGET_OUT_DATA) $(userdataimage_intermediates)/userdata_image_info.txt $(INSTALLED_USERDATAIMAGE_TARGET)
   $(hide) $(call assert-max-image-size,$(INSTALLED_USERDATAIMAGE_TARGET),$(BOARD_USERDATAIMAGE_PARTITION_SIZE),yaffs)
-=======
-    $(call pretty,"Target userdata fs image: $(INSTALLED_USERDATAIMAGE_TARGET)")
-    @mkdir -p $(TARGET_OUT_DATA)
-    $(if $(filter true, $(strip $(HAVE_SELINUX))), \
-        $(hide) $(MKYAFFS2) -f $(mkyaffs2_extra_flags) $(TARGET_OUT_DATA) $(INSTALLED_USERDATAIMAGE_TARGET) $(TARGET_ROOT_OUT)/file_contexts /data, \
-        $(hide) $(MKYAFFS2) -f $(mkyaffs2_extra_flags) $(TARGET_OUT_DATA) $(INSTALLED_USERDATAIMAGE_TARGET))
-    $(hide) $(call assert-max-image-size,$(INSTALLED_USERDATAIMAGE_TARGET),$(BOARD_USERDATAIMAGE_PARTITION_SIZE),yaffs)
->>>>>>> a86fcc29
 endef
 
 # We just build this directly to the install location.
@@ -1172,7 +1138,6 @@
 $(INTERNAL_OTA_PACKAGE_TARGET): $(BUILT_TARGET_FILES_PACKAGE) $(OTATOOLS) $(SELINUX_DEPENDS)
 	@echo "Package OTA: $@"
 	$(hide) ./build/tools/releasetools/ota_from_target_files -v \
-	   $(if $(filter true, $(strip $(HAVE_SELINUX))),-S $(TARGET_ROOT_OUT)/file_contexts) \
 	   -p $(HOST_OUT) \
 	   -k $(KEY_CERT_PAIR) \
 	   $(BUILT_TARGET_FILES_PACKAGE) $@
@@ -1203,7 +1168,6 @@
 	$(hide) ./build/tools/releasetools/img_from_target_files -v \
 	   -s $(extensions) \
 	   -p $(HOST_OUT) \
-	   $(if $(filter true, $(strip $(HAVE_SELINUX))),-S $(TARGET_ROOT_OUT)/file_contexts) \
 	   $(BUILT_TARGET_FILES_PACKAGE) $@
 
 .PHONY: updatepackage
