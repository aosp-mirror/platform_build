# Copyright (C) 2023 The Android Open Source Project
#
# Licensed under the Apache License, Version 2.0 (the "License");
# you may not use this file except in compliance with the License.
# You may obtain a copy of the License at
#
#      http://www.apache.org/licenses/LICENSE-2.0
#
# Unless required by applicable law or agreed to in writing, software
# distributed under the License is distributed on an "AS IS" BASIS,
# WITHOUT WARRANTIES OR CONDITIONS OF ANY KIND, either express or implied.
# See the License for the specific language governing permissions and
# limitations under the License.


# -----------------------------------------------------------------
# Determine which pass this is.
# -----------------------------------------------------------------
# On the first pass, we are asked for only PRODUCT_RELEASE_CONFIG_MAPS,
# on the second pass, we are asked for whatever else is wanted.
_final_product_config_pass:=
ifneq (PRODUCT_RELEASE_CONFIG_MAPS,$(DUMP_MANY_VARS))
    _final_product_config_pass:=true
endif

# -----------------------------------------------------------------
# Choose the flag files
# -----------------------------------------------------------------
# Release configs are defined in reflease_config_map files, which map
# the short name (e.g. -next) used in lunch to the starlark files
# defining the build flag values.
#
# (If you're thinking about aconfig flags, there is one build flag,
# RELEASE_ACONFIG_VALUE_SETS, that sets which aconfig_value_set
# module to use to set the aconfig flag values.)
#
# The short release config names *can* appear multiple times, to allow
# for AOSP and vendor specific flags under the same name, but the
# individual flag values must appear in exactly one config.  Vendor
# does not override AOSP, or anything like that.  This is because
# vendor code usually includes prebuilts, and having vendor compile
# with different flags from AOSP increases the likelihood of flag
# mismatch.

# Do this first, because we're going to unset TARGET_RELEASE before
# including anyone, so they don't start making conditionals based on it.
# This logic is in make because starlark doesn't understand optional
# vendor files.

# If this is a google source tree, restrict it to only the one file
# which has OWNERS control.  If it isn't let others define their own.
config_map_files := $(wildcard build/release/release_config_map.mk) \
    $(wildcard vendor/google_shared/build/release/release_config_map.mk) \
    $(if $(wildcard vendor/google/release/release_config_map.mk), \
        vendor/google/release/release_config_map.mk, \
        $(sort \
            $(wildcard device/*/release/release_config_map.mk) \
            $(wildcard device/*/*/release/release_config_map.mk) \
            $(wildcard vendor/*/release/release_config_map.mk) \
            $(wildcard vendor/*/*/release/release_config_map.mk) \
        ) \
    )

protobuf_map_files := build/release/release_config_map.textproto \
    $(wildcard vendor/google_shared/build/release/release_config_map.textproto) \
    $(if $(wildcard vendor/google/release/release_config_map.textproto), \
        vendor/google/release/release_config_map.textproto, \
        $(sort \
            $(wildcard device/*/release/release_config_map.textproto) \
            $(wildcard device/*/*/release/release_config_map.textproto) \
            $(wildcard vendor/*/release/release_config_map.textproto) \
            $(wildcard vendor/*/*/release/release_config_map.textproto) \
        ) \
    )

# Remove support for the legacy approach.
_must_protobuf := true

# PRODUCT_RELEASE_CONFIG_MAPS is set by Soong using an initial run of product
# config to capture only the list of config maps needed by the build.
# Keep them in the order provided, but remove duplicates.
# Treat .mk and .textproto as equal for duplicate elimination, but force
# protobuf if any PRODUCT_RELEASE_CONFIG_MAPS specify .textproto.
$(foreach map,$(PRODUCT_RELEASE_CONFIG_MAPS), \
    $(if $(filter $(basename $(map)),$(basename $(config_map_files))),, \
        $(eval config_map_files += $(map))) \
    $(if $(filter $(basename $(map)).textproto,$(map)),$(eval _must_protobuf := true)) \
)


# If we are missing the textproto version of any of $(config_map_files), we cannot use protobuf.
_can_protobuf := true
$(foreach map,$(config_map_files), \
    $(if $(wildcard $(basename $(map)).textproto),,$(eval _can_protobuf :=)) \
)
# If we are missing the mk version of any of $(protobuf_map_files), we must use protobuf.
$(foreach map,$(protobuf_map_files), \
    $(if $(wildcard $(basename $(map)).mk),,$(eval _must_protobuf := true)) \
)

ifneq (,$(_must_protobuf))
    ifeq (,$(_can_protobuf))
        # We must use protobuf, but we cannot use protobuf.
        $(error release config is a mixture of .scl and .textproto)
    endif
endif

_use_protobuf :=
ifneq (,$(_must_protobuf))
    _use_protobuf := true
else
    ifneq ($(_can_protobuf),)
        # Determine the default
        $(foreach map,$(config_map_files), \
            $(if $(wildcard $(dir $(map))/build_config/DEFAULT=proto),$(eval _use_protobuf := true)) \
            $(if $(wildcard $(dir $(map))/build_config/DEFAULT=make),$(eval _use_protobuf := )) \
        )
        # Update for this specific release config only (no inheritance).
        $(foreach map,$(config_map_files), \
            $(if $(wildcard $(dir $(map))/build_config/$(TARGET_RELEASE)=proto),$(eval _use_protobuf := true)) \
            $(if $(wildcard $(dir $(map))/build_config/$(TARGET_RELEASE)=make),$(eval _use_protobuf := )) \
        )
    endif
endif

ifneq (,$(_use_protobuf))
    # The .textproto files are the canonical source of truth.
    _args := $(foreach map,$(config_map_files), --map $(map) )
    ifneq (,$(_must_protobuf))
        # Disable the build flag in release-config.
        _args += --guard=false
    endif
<<<<<<< HEAD
    _flags_file:=$(OUT_DIR)/soong/release-config/release_config-$(TARGET_PRODUCT)-$(TARGET_RELEASE).vars
=======
    _args += --allow-missing=true
    _flags_dir:=$(OUT_DIR)/soong/release-config
    _flags_file:=$(_flags_dir)/release_config-$(TARGET_PRODUCT)-$(TARGET_RELEASE).vars
>>>>>>> 0c15e131
    # release-config generates $(_flags_varmk)
    _flags_varmk:=$(_flags_file:.vars=.varmk)
    $(shell $(OUT_DIR)/release-config $(_args) >$(OUT_DIR)/release-config.out && touch -t 200001010000 $(_flags_varmk))
    $(if $(filter-out 0,$(.SHELLSTATUS)),$(error release-config failed to run))
    ifneq (,$(_final_product_config_pass))
        # Save the final version of the config.
        $(shell if ! cmp --quiet $(_flags_varmk) $(_flags_file); then cp $(_flags_varmk) $(_flags_file); fi)
        # This will also set ALL_RELEASE_CONFIGS_FOR_PRODUCT and _used_files for us.
        $(eval include $(_flags_file))
        $(KATI_extra_file_deps $(OUT_DIR)/release-config $(protobuf_map_files) $(_flags_file))
    else
        # This is the first pass of product config.
        $(eval include $(_flags_varmk))
    endif
    _used_files :=
    ifeq (,$(_must_protobuf)$(RELEASE_BUILD_FLAGS_IN_PROTOBUF))
        _use_protobuf :=
<<<<<<< HEAD
=======
    else
        _base_all_release := all_release_configs-$(TARGET_PRODUCT)
        $(call dist-for-goals,droid,\
            $(_flags_dir)/$(_base_all_release).pb:build_flags/all_release_configs.pb \
            $(_flags_dir)/$(_base_all_release).textproto:build_flags/all_release_configs.textproto \
            $(_flags_dir)/$(_base_all_release).json:build_flags/all_release_configs.json \
            $(_flags_dir)/inheritance_graph-$(TARGET_PRODUCT).dot:build_flags/inheritance_graph-$(TARGET_PRODUCT).dot \
        )
# These are always created, add an empty rule for them to keep ninja happy.
$(_flags_dir)/inheritance_graph-$(TARGET_PRODUCT).dot:
	: created by $(OUT_DIR)/release-config
$(_flags_dir)/$(_base_all_release).pb $(_flags_dir)/$(_base_all_release).textproto $(_flags_dir)/$(_base_all_release).json:
	: created by $(OUT_DIR)/release-config
        _base_all_release :=
>>>>>>> 0c15e131
    endif
endif
ifeq (,$(_use_protobuf))
    # The .mk files are the canonical source of truth.


# Declare an alias release-config
#
# This should be used to declare a release as an alias of another, meaning no
# release config files should be present.
#
# $1 config name
# $2 release config for which it is an alias
define alias-release-config
    $(call _declare-release-config,$(1),,$(2),true)
endef

# Declare or extend a release-config.
#
# The order of processing is:
# 1. Recursively apply any overridden release configs.  Only apply each config
#    the first time we reach it.
# 2. Apply any files for this release config, in the order they were added to
#    the declaration.
#
# Example:
#   With these declarations:
#     $(declare-release-config foo, foo.scl)
#     $(declare-release-config bar, bar.scl, foo)
#     $(declare-release-config baz, baz.scl, bar)
#     $(declare-release-config bif, bif.scl, foo baz)
#     $(declare-release-config bop, bop.scl, bar baz)
#
#   TARGET_RELEASE:
#     - bar will use: foo.scl bar.scl
#     - baz will use: foo.scl bar.scl baz.scl
#     - bif will use: foo.scl bar.scl baz.scl bif.scl
#     - bop will use: foo.scl bar.scl baz.scl bop.scl
#
# $1 config name
# $2 release config files
# $3 overridden release config
define declare-release-config
    $(call _declare-release-config,$(1),$(2),$(3),)
endef

define _declare-release-config
    $(if $(strip $(2)$(3)),,  \
        $(error declare-release-config: config $(strip $(1)) must have release config files, override another release config, or both) \
    )
    $(if $(strip $(4)),$(eval _all_release_configs.$(strip $(1)).ALIAS := true))
    $(eval ALL_RELEASE_CONFIGS_FOR_PRODUCT := $(sort $(ALL_RELEASE_CONFIGS_FOR_PRODUCT) $(strip $(1))))
    $(if $(strip $(3)), \
      $(if $(filter $(ALL_RELEASE_CONFIGS_FOR_PRODUCT), $(strip $(3))),
        $(if $(filter $(_all_release_configs.$(strip $(1)).OVERRIDES),$(strip $(3))),,
          $(eval _all_release_configs.$(strip $(1)).OVERRIDES := $(_all_release_configs.$(strip $(1)).OVERRIDES) $(strip $(3)))), \
        $(error No release config $(strip $(3))) \
      ) \
    )
    $(eval _all_release_configs.$(strip $(1)).DECLARED_IN := $(_included) $(_all_release_configs.$(strip $(1)).DECLARED_IN))
    $(eval _all_release_configs.$(strip $(1)).FILES := $(_all_release_configs.$(strip $(1)).FILES) $(strip $(2)))
endef

# Include the config map files and populate _flag_declaration_files.
# If the file is found more than once, only include it the first time.
_flag_declaration_files :=
_included_config_map_files :=
$(foreach f, $(config_map_files), \
    $(eval FLAG_DECLARATION_FILES:= ) \
    $(if $(filter $(_included_config_map_files),$(f)),,\
        $(eval _included := $(f)) \
        $(eval include $(f)) \
        $(eval _flag_declaration_files += $(FLAG_DECLARATION_FILES)) \
        $(eval _included_config_map_files += $(f)) \
    ) \
)
FLAG_DECLARATION_FILES :=

# Verify that all inherited/overridden release configs are declared.
$(foreach config,$(ALL_RELEASE_CONFIGS_FOR_PRODUCT),\
  $(foreach r,$(all_release_configs.$(r).OVERRIDES),\
    $(if $(strip $(_all_release_configs.$(r).FILES)$(_all_release_configs.$(r).OVERRIDES)),,\
    $(error Release config $(config) [declared in: $(_all_release_configs.$(r).DECLARED_IN)] inherits from non-existent $(r).)\
)))
# Verify that alias configs do not have config files.
$(foreach r,$(ALL_RELEASE_CONFIGS_FOR_PRODUCT),\
  $(if $(_all_release_configs.$(r).ALIAS),$(if $(_all_release_configs.$(r).FILES),\
    $(error Alias release config "$(r)" may not specify release config files $(_all_release_configs.$(r).FILES))\
)))

# Use makefiles
endif

ifeq ($(TARGET_RELEASE),)
    # We allow some internal paths to explicitly set TARGET_RELEASE to the
    # empty string.  For the most part, 'make' treats unset and empty string as
    # the same.  But the following line differentiates, and will only assign
    # if the variable was completely unset.
    TARGET_RELEASE ?= was_unset
    ifeq ($(TARGET_RELEASE),was_unset)
        $(error No release config set for target; please set TARGET_RELEASE, or if building on the command line use 'lunch <target>-<release>-<build_type>', where release is one of: $(ALL_RELEASE_CONFIGS_FOR_PRODUCT))
    endif
    # Instead of leaving this string empty, we want to default to a valid
    # setting.  Full builds coming through this path is a bug, but in case
    # of such a bug, we want to at least get consistent, valid results.
    TARGET_RELEASE = trunk_staging
endif

# During pass 1 of product config, using a non-existent release config is not an error.
# We can safely assume that we are doing pass 1 if DUMP_MANY_VARS=="PRODUCT_RELEASE_CONFIG_MAPS".
ifneq (,$(_final_product_config_pass))
    ifeq ($(filter $(ALL_RELEASE_CONFIGS_FOR_PRODUCT), $(TARGET_RELEASE)),)
        $(error No release config found for TARGET_RELEASE: $(TARGET_RELEASE). Available releases are: $(ALL_RELEASE_CONFIGS_FOR_PRODUCT))
    endif
endif

ifeq (,$(_use_protobuf))
# Choose flag files
# Don't sort this, use it in the order they gave us.
# Do allow duplicate entries, retaining only the first usage.
flag_value_files :=

# Apply overrides recursively
#
# $1 release config that we override
applied_releases :=
define _apply-release-config-overrides
$(foreach r,$(1), \
  $(if $(filter $(r),$(applied_releases)),, \
    $(foreach o,$(_all_release_configs.$(r).OVERRIDES),$(call _apply-release-config-overrides,$(o)))\
    $(eval applied_releases += $(r))\
    $(foreach f,$(_all_release_configs.$(r).FILES), \
      $(if $(filter $(f),$(flag_value_files)),,$(eval flag_value_files += $(f)))\
    )\
  )\
)
endef
$(call _apply-release-config-overrides,$(TARGET_RELEASE))
# Unset variables so they can't use them
define declare-release-config
$(error declare-release-config can only be called from inside release_config_map.mk files)
endef
define _apply-release-config-overrides
$(error invalid use of apply-release-config-overrides)
endef

# use makefiles
endif

# TODO: Remove this check after enough people have sourced lunch that we don't
# need to worry about it trying to do get_build_vars TARGET_RELEASE. Maybe after ~9/2023
ifneq ($(CALLED_FROM_SETUP),true)
define TARGET_RELEASE
$(error TARGET_RELEASE may not be accessed directly. Use individual flags.)
endef
else
TARGET_RELEASE:=
endif
.KATI_READONLY := TARGET_RELEASE

ifeq (,$(_use_protobuf))
$(foreach config, $(ALL_RELEASE_CONFIGS_FOR_PRODUCT), \
    $(eval _all_release_configs.$(config).DECLARED_IN:= ) \
    $(eval _all_release_configs.$(config).FILES:= ) \
)
applied_releases:=
# use makefiles
endif
config_map_files:=
protobuf_map_files:=


ifeq (,$(_use_protobuf))
# -----------------------------------------------------------------
# Flag declarations and values
# -----------------------------------------------------------------
# This part is in starlark.  We generate a root starlark file that loads
# all of the flags declaration files that we found, and the flag_value_files
# that we chose from the config map above.  Then we run that, and load the
# results of that into the make environment.

# _flag_declaration_files is the combined list of FLAG_DECLARATION_FILES set by
# release_config_map.mk files above.

# Because starlark can't find files with $(wildcard), write an entrypoint starlark script that
# contains the result of the above wildcards for the starlark code to use.
filename_to_starlark=$(subst /,_,$(subst .,_,$(1)))
_c:=load("//build/make/core/release_config.scl", "release_config")
_c+=$(newline)def add(d, k, v):
_c+=$(newline)$(space)d = dict(d)
_c+=$(newline)$(space)d[k] = v
_c+=$(newline)$(space)return d
_c+=$(foreach f,$(_flag_declaration_files),$(newline)load("$(f)", flags_$(call filename_to_starlark,$(f)) = "flags"))
_c+=$(newline)all_flags = [] $(foreach f,$(_flag_declaration_files),+ [add(x, "declared_in", "$(f)") for x in flags_$(call filename_to_starlark,$(f))])
_c+=$(foreach f,$(flag_value_files),$(newline)load("//$(f)", values_$(call filename_to_starlark,$(f)) = "values"))
_c+=$(newline)all_values = [] $(foreach f,$(flag_value_files),+ [add(x, "set_in", "$(f)") for x in values_$(call filename_to_starlark,$(f))])
_c+=$(newline)variables_to_export_to_make = release_config(all_flags, all_values)
$(file >$(OUT_DIR)/release_config_entrypoint.scl,$(_c))
_c:=
filename_to_starlark:=

# Exclude the entrypoint file as a dependency (by passing it as the 2nd argument) so that we don't
# rerun kati every build. Kati will replay the $(file) command that generates it every build,
# updating its timestamp.
#
# We also need to pass --allow_external_entrypoint to rbcrun in case the OUT_DIR is set to something
# outside of the source tree.
$(call run-starlark,$(OUT_DIR)/release_config_entrypoint.scl,$(OUT_DIR)/release_config_entrypoint.scl,--allow_external_entrypoint)

# use makefiles
endif
_can_protobuf :=
_must_protobuf :=
_use_protobuf :=
<|MERGE_RESOLUTION|>--- conflicted
+++ resolved
@@ -130,13 +130,9 @@
         # Disable the build flag in release-config.
         _args += --guard=false
     endif
-<<<<<<< HEAD
-    _flags_file:=$(OUT_DIR)/soong/release-config/release_config-$(TARGET_PRODUCT)-$(TARGET_RELEASE).vars
-=======
     _args += --allow-missing=true
     _flags_dir:=$(OUT_DIR)/soong/release-config
     _flags_file:=$(_flags_dir)/release_config-$(TARGET_PRODUCT)-$(TARGET_RELEASE).vars
->>>>>>> 0c15e131
     # release-config generates $(_flags_varmk)
     _flags_varmk:=$(_flags_file:.vars=.varmk)
     $(shell $(OUT_DIR)/release-config $(_args) >$(OUT_DIR)/release-config.out && touch -t 200001010000 $(_flags_varmk))
@@ -154,8 +150,6 @@
     _used_files :=
     ifeq (,$(_must_protobuf)$(RELEASE_BUILD_FLAGS_IN_PROTOBUF))
         _use_protobuf :=
-<<<<<<< HEAD
-=======
     else
         _base_all_release := all_release_configs-$(TARGET_PRODUCT)
         $(call dist-for-goals,droid,\
@@ -170,8 +164,10 @@
 $(_flags_dir)/$(_base_all_release).pb $(_flags_dir)/$(_base_all_release).textproto $(_flags_dir)/$(_base_all_release).json:
 	: created by $(OUT_DIR)/release-config
         _base_all_release :=
->>>>>>> 0c15e131
-    endif
+    endif
+    _flags_dir:=
+    _flags_file:=
+    _flags_varmk:=
 endif
 ifeq (,$(_use_protobuf))
     # The .mk files are the canonical source of truth.
