--- conflicted
+++ resolved
@@ -30,15 +30,12 @@
 import test_discovery_agent
 
 
-REQUIRED_ENV_VARS = frozenset(['TARGET_PRODUCT', 'TARGET_RELEASE', 'TOP'])
+REQUIRED_ENV_VARS = frozenset(['TARGET_PRODUCT', 'TARGET_RELEASE', 'TOP', 'DIST_DIR'])
 SOONG_UI_EXE_REL_PATH = 'build/soong/soong_ui.bash'
 LOG_PATH = 'logs/build_test_suites.log'
-<<<<<<< HEAD
-=======
 # Currently, this prevents the removal of those tags when they exist. In the future we likely
 # want the script to supply 'dist directly
 REQUIRED_BUILD_TARGETS = frozenset(['dist', 'droid'])
->>>>>>> 3e2c39fd
 
 
 class Error(Exception):
@@ -85,35 +82,47 @@
 
     build_targets = set()
     packaging_commands_getters = []
-    test_discovery_zip_regexes = set()
-    optimization_rationale = ''
-    try:
-      # Do not use these regexes for now, only run this to collect data on what
-      # would be optimized.
-      test_discovery_zip_regexes = self._get_test_discovery_zip_regexes()
-      logging.info(f'Discovered test discovery regexes: {test_discovery_zip_regexes}')
-    except test_discovery_agent.TestDiscoveryError as e:
-      optimization_rationale = e.message
-      logging.warning(f'Unable to perform test discovery: {optimization_rationale}')
-    for target in self.args.extra_targets:
-      if optimization_rationale:
-        get_metrics_agent().report_unoptimized_target(target, optimization_rationale)
-      else:
+    # In order to roll optimizations out differently between test suites and
+    # device builds, we have separate flags.
+    if (
+        'test_suites_zip_test_discovery'
+        in self.build_context.enabled_build_features
+        and not self.args.device_build
+    ) or (
+        'device_zip_test_discovery'
+        in self.build_context.enabled_build_features
+        and self.args.device_build
+    ):
+      preliminary_build_targets = self._collect_preliminary_build_targets()
+    else:
+      preliminary_build_targets = self._legacy_collect_preliminary_build_targets()
+
+      # Keep reporting metrics when test discovery is disabled.
+      # To be removed once test discovery is fully rolled out.
+      optimization_rationale = ''
+      test_discovery_zip_regexes = set()
+      try:
+        test_discovery_zip_regexes = self._get_test_discovery_zip_regexes()
+        logging.info(f'Discovered test discovery regexes: {test_discovery_zip_regexes}')
+      except test_discovery_agent.TestDiscoveryError as e:
+        optimization_rationale = e.message
+        logging.warning(f'Unable to perform test discovery: {optimization_rationale}')
+
+      for target in self.args.extra_targets:
+        if optimization_rationale:
+          get_metrics_agent().report_unoptimized_target(target, optimization_rationale)
+          continue
         try:
-          regex = r'\b(%s)\b' % re.escape(target)
+          regex = r'\b(%s.*)\b' % re.escape(target)
           if any(re.search(regex, opt) for opt in test_discovery_zip_regexes):
             get_metrics_agent().report_unoptimized_target(target, 'Test artifact used.')
-          else:
-            get_metrics_agent().report_optimized_target(target)
+            continue
+          get_metrics_agent().report_optimized_target(target)
         except Exception as e:
           logging.error(f'unable to parse test discovery output: {repr(e)}')
           get_metrics_agent().report_unoptimized_target(target, f'Error in parsing test discovery output for {target}: {repr(e)}')
 
-      if self._unused_target_exclusion_enabled(
-          target
-      ) and not self.build_context.build_target_used(target):
-        continue
-
+    for target in preliminary_build_targets:
       target_optimizer_getter = self.target_optimizations.get(target, None)
       if not target_optimizer_getter:
         build_targets.add(target)
@@ -128,6 +137,51 @@
       )
 
     return BuildPlan(build_targets, packaging_commands_getters)
+
+  def _collect_preliminary_build_targets(self):
+    build_targets = set()
+    try:
+      test_discovery_zip_regexes = self._get_test_discovery_zip_regexes()
+      logging.info(f'Discovered test discovery regexes: {test_discovery_zip_regexes}')
+    except test_discovery_agent.TestDiscoveryError as e:
+      optimization_rationale = e.message
+      logging.warning(f'Unable to perform test discovery: {optimization_rationale}')
+
+      for target in self.args.extra_targets:
+        get_metrics_agent().report_unoptimized_target(target, optimization_rationale)
+      return self._legacy_collect_preliminary_build_targets()
+
+    for target in self.args.extra_targets:
+      if target in REQUIRED_BUILD_TARGETS:
+        build_targets.add(target)
+        continue
+
+      regex = r'\b(%s.*)\b' % re.escape(target)
+      for opt in test_discovery_zip_regexes:
+        try:
+          if re.search(regex, opt):
+            get_metrics_agent().report_unoptimized_target(target, 'Test artifact used.')
+            build_targets.add(target)
+            continue
+          get_metrics_agent().report_optimized_target(target)
+        except Exception as e:
+          # In case of exception report as unoptimized
+          build_targets.add(target)
+          get_metrics_agent().report_unoptimized_target(target, f'Error in parsing test discovery output for {target}: {repr(e)}')
+          logging.error(f'unable to parse test discovery output: {repr(e)}')
+
+    return build_targets
+
+  def _legacy_collect_preliminary_build_targets(self):
+    build_targets = set()
+    for target in self.args.extra_targets:
+      if self._unused_target_exclusion_enabled(
+          target
+      ) and not self.build_context.build_target_used(target):
+        continue
+
+      build_targets.add(target)
+    return build_targets
 
   def _unused_target_exclusion_enabled(self, target: str) -> bool:
     return (
@@ -210,6 +264,11 @@
   argparser.add_argument(
       'extra_targets', nargs='*', help='Extra test suites to build.'
   )
+  argparser.add_argument(
+      '--device-build',
+      action='store_true',
+      help='Flag to indicate running a device build.',
+  )
 
   return argparser.parse_args(argv)
 
